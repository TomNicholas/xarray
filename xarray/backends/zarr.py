from __future__ import annotations

import base64
import json
import os
import struct
from collections.abc import Hashable, Iterable, Mapping
from typing import TYPE_CHECKING, Any, Literal, cast

import numpy as np
import pandas as pd

from xarray import coding, conventions
from xarray.backends.common import (
    BACKEND_ENTRYPOINTS,
    AbstractWritableDataStore,
    BackendArray,
    BackendEntrypoint,
    _encode_variable_name,
    _normalize_path,
    datatree_from_dict_with_io_cleanup,
    ensure_dtype_not_object,
)
from xarray.backends.store import StoreBackendEntrypoint
from xarray.core import indexing
from xarray.core.treenode import NodePath
from xarray.core.types import ZarrWriteModes
from xarray.core.utils import (
    FrozenDict,
    HiddenKeyDict,
    attempt_import,
    close_on_error,
    emit_user_level_warning,
)
from xarray.core.variable import Variable
from xarray.namedarray.parallelcompat import guess_chunkmanager
from xarray.namedarray.pycompat import integer_types
from xarray.namedarray.utils import module_available

if TYPE_CHECKING:
    from xarray.backends.common import AbstractDataStore
    from xarray.core.dataset import Dataset
    from xarray.core.datatree import DataTree
    from xarray.core.types import ReadBuffer, ZarrArray, ZarrGroup


def _get_mappers(*, storage_options, store, chunk_store):
    # expand str and path-like arguments
    store = _normalize_path(store)
    chunk_store = _normalize_path(chunk_store)

    kwargs = {}
    if storage_options is None:
        mapper = store
        chunk_mapper = chunk_store
    else:
        if not isinstance(store, str):
            raise ValueError(
                f"store must be a string to use storage_options. Got {type(store)}"
            )

        if _zarr_v3():
            kwargs["storage_options"] = storage_options
            mapper = store
            chunk_mapper = chunk_store
        else:
            from fsspec import get_mapper

            mapper = get_mapper(store, **storage_options)
            if chunk_store is not None:
                chunk_mapper = get_mapper(chunk_store, **storage_options)
            else:
                chunk_mapper = chunk_store
    return kwargs, mapper, chunk_mapper


def _choose_default_mode(
    *,
    mode: ZarrWriteModes | None,
    append_dim: Hashable | None,
    region: Mapping[str, slice | Literal["auto"]] | Literal["auto"] | None,
) -> ZarrWriteModes:
    if mode is None:
        if append_dim is not None:
            mode = "a"
        elif region is not None:
            mode = "r+"
        else:
            mode = "w-"

    if mode not in ["a", "a-"] and append_dim is not None:
        raise ValueError("cannot set append_dim unless mode='a' or mode=None")

    if mode not in ["a", "a-", "r+"] and region is not None:
        raise ValueError(
            "cannot set region unless mode='a', mode='a-', mode='r+' or mode=None"
        )

    if mode not in ["w", "w-", "a", "a-", "r+"]:
        raise ValueError(
            "The only supported options for mode are 'w', "
            f"'w-', 'a', 'a-', and 'r+', but mode={mode!r}"
        )
    return mode


def _zarr_v3() -> bool:
    return module_available("zarr", minversion="3")


# need some special secret attributes to tell us the dimensions
DIMENSION_KEY = "_ARRAY_DIMENSIONS"
ZarrFormat = Literal[2, 3]


class FillValueCoder:
    """Handle custom logic to safely encode and decode fill values in Zarr.
    Possibly redundant with logic in xarray/coding/variables.py but needs to be
    isolated from NetCDF-specific logic.
    """

    @classmethod
    def encode(cls, value: int | float | str | bytes, dtype: np.dtype[Any]) -> Any:
        if dtype.kind in "S":
            # byte string, this implies that 'value' must also be `bytes` dtype.
            assert isinstance(value, bytes)
            return base64.standard_b64encode(value).decode()
        elif dtype.kind in "b":
            # boolean
            return bool(value)
        elif dtype.kind in "iu":
            # todo: do we want to check for decimals?
            return int(value)
        elif dtype.kind in "f":
            return base64.standard_b64encode(struct.pack("<d", float(value))).decode()
        elif dtype.kind in "U":
            return str(value)
        else:
            raise ValueError(f"Failed to encode fill_value. Unsupported dtype {dtype}")

    @classmethod
    def decode(cls, value: int | float | str | bytes, dtype: str | np.dtype[Any]):
        if dtype == "string":
            # zarr V3 string type
            return str(value)
        elif dtype == "bytes":
            # zarr V3 bytes type
            assert isinstance(value, str | bytes)
            return base64.standard_b64decode(value)
        np_dtype = np.dtype(dtype)
        if np_dtype.kind in "f":
            assert isinstance(value, str | bytes)
            return struct.unpack("<d", base64.standard_b64decode(value))[0]
        elif np_dtype.kind in "b":
            return bool(value)
        elif np_dtype.kind in "iu":
            return int(value)
        else:
            raise ValueError(f"Failed to decode fill_value. Unsupported dtype {dtype}")


def encode_zarr_attr_value(value):
    """
    Encode a attribute value as something that can be serialized as json

    Many xarray datasets / variables have numpy arrays and values. This
    function handles encoding / decoding of such items.

    ndarray -> list
    scalar array -> scalar
    other -> other (no change)
    """
    if isinstance(value, np.ndarray):
        encoded = value.tolist()
    elif isinstance(value, np.generic):
        encoded = value.item()
    else:
        encoded = value
    return encoded


class ZarrArrayWrapper(BackendArray):
    __slots__ = ("_array", "dtype", "shape")

    def __init__(self, zarr_array):
        # some callers attempt to evaluate an array if an `array` property exists on the object.
        # we prefix with _ to avoid this inference.
        self._array = zarr_array
        self.shape = self._array.shape

        # preserve vlen string object dtype (GH 7328)
        if (
            not _zarr_v3()
            and self._array.filters is not None
            and any(filt.codec_id == "vlen-utf8" for filt in self._array.filters)
        ):
            dtype = coding.strings.create_vlen_dtype(str)
        else:
            dtype = self._array.dtype

        self.dtype = dtype

    def get_array(self):
        return self._array

    def _oindex(self, key):
        return self._array.oindex[key]

    def _vindex(self, key):
        return self._array.vindex[key]

    def _getitem(self, key):
        return self._array[key]

    def __getitem__(self, key):
        array = self._array
        if isinstance(key, indexing.BasicIndexer):
            method = self._getitem
        elif isinstance(key, indexing.VectorizedIndexer):
            method = self._vindex
        elif isinstance(key, indexing.OuterIndexer):
            method = self._oindex
        return indexing.explicit_indexing_adapter(
            key, array.shape, indexing.IndexingSupport.VECTORIZED, method
        )

        # if self.ndim == 0:
        # could possibly have a work-around for 0d data here


def _determine_zarr_chunks(
    enc_chunks, var_chunks, ndim, name, safe_chunks, region, mode, shape
):
    """
    Given encoding chunks (possibly None or []) and variable chunks
    (possibly None or []).
    """

    # zarr chunk spec:
    # chunks : int or tuple of ints, optional
    #   Chunk shape. If not provided, will be guessed from shape and dtype.

    # if there are no chunks in encoding and the variable data is a numpy
    # array, then we let zarr use its own heuristics to pick the chunks
    if not var_chunks and not enc_chunks:
        return None

    # if there are no chunks in encoding but there are dask chunks, we try to
    # use the same chunks in zarr
    # However, zarr chunks needs to be uniform for each array
    # https://zarr-specs.readthedocs.io/en/latest/v2/v2.0.html#chunks
    # while dask chunks can be variable sized
    # https://dask.pydata.org/en/latest/array-design.html#chunks
    if var_chunks and not enc_chunks:
        if any(len(set(chunks[:-1])) > 1 for chunks in var_chunks):
            raise ValueError(
                "Zarr requires uniform chunk sizes except for final chunk. "
                f"Variable named {name!r} has incompatible dask chunks: {var_chunks!r}. "
                "Consider rechunking using `chunk()`."
            )
        if any((chunks[0] < chunks[-1]) for chunks in var_chunks):
            raise ValueError(
                "Final chunk of Zarr array must be the same size or smaller "
                f"than the first. Variable named {name!r} has incompatible Dask chunks {var_chunks!r}."
                "Consider either rechunking using `chunk()` or instead deleting "
                "or modifying `encoding['chunks']`."
            )
        # return the first chunk for each dimension
        return tuple(chunk[0] for chunk in var_chunks)

    # from here on, we are dealing with user-specified chunks in encoding
    # zarr allows chunks to be an integer, in which case it uses the same chunk
    # size on each dimension.
    # Here we re-implement this expansion ourselves. That makes the logic of
    # checking chunk compatibility easier

    if isinstance(enc_chunks, integer_types):
        enc_chunks_tuple = ndim * (enc_chunks,)
    else:
        enc_chunks_tuple = tuple(enc_chunks)

    if len(enc_chunks_tuple) != ndim:
        # throw away encoding chunks, start over
        return _determine_zarr_chunks(
            None, var_chunks, ndim, name, safe_chunks, region, mode, shape
        )

    for x in enc_chunks_tuple:
        if not isinstance(x, int):
            raise TypeError(
                "zarr chunk sizes specified in `encoding['chunks']` "
                "must be an int or a tuple of ints. "
                f"Instead found encoding['chunks']={enc_chunks_tuple!r} "
                f"for variable named {name!r}."
            )

    # if there are chunks in encoding and the variable data is a numpy array,
    # we use the specified chunks
    if not var_chunks:
        return enc_chunks_tuple

    # the hard case
    # DESIGN CHOICE: do not allow multiple dask chunks on a single zarr chunk
    # this avoids the need to get involved in zarr synchronization / locking
    # From zarr docs:
    #  "If each worker in a parallel computation is writing to a
    #   separate region of the array, and if region boundaries are perfectly aligned
    #   with chunk boundaries, then no synchronization is required."
    # TODO: incorporate synchronizer to allow writes from multiple dask
    # threads

    # If it is possible to write on partial chunks then it is not necessary to check
    # the last one contained on the region
    allow_partial_chunks = mode != "r+"

    base_error = (
        f"Specified zarr chunks encoding['chunks']={enc_chunks_tuple!r} for "
        f"variable named {name!r} would overlap multiple dask chunks {var_chunks!r} "
        f"on the region {region}. "
        f"Writing this array in parallel with dask could lead to corrupted data. "
        f"Consider either rechunking using `chunk()`, deleting "
        f"or modifying `encoding['chunks']`, or specify `safe_chunks=False`."
    )

    for zchunk, dchunks, interval, size in zip(
        enc_chunks_tuple, var_chunks, region, shape, strict=True
    ):
        if not safe_chunks:
            continue

        for dchunk in dchunks[1:-1]:
            if dchunk % zchunk:
                raise ValueError(base_error)

        region_start = interval.start if interval.start else 0

        if len(dchunks) > 1:
            # The first border size is the amount of data that needs to be updated on the
            # first chunk taking into account the region slice.
            first_border_size = zchunk
            if allow_partial_chunks:
                first_border_size = zchunk - region_start % zchunk

            if (dchunks[0] - first_border_size) % zchunk:
                raise ValueError(base_error)

        if not allow_partial_chunks:
            region_stop = interval.stop if interval.stop else size

            if region_start % zchunk:
                # The last chunk which can also be the only one is a partial chunk
                # if it is not aligned at the beginning
                raise ValueError(base_error)

            if np.ceil(region_stop / zchunk) == np.ceil(size / zchunk):
                # If the region is covering the last chunk then check
                # if the reminder with the default chunk size
                # is equal to the size of the last chunk
                if dchunks[-1] % zchunk != size % zchunk:
                    raise ValueError(base_error)
            elif dchunks[-1] % zchunk:
                raise ValueError(base_error)

    return enc_chunks_tuple


def _get_zarr_dims_and_attrs(zarr_obj, dimension_key, try_nczarr):
    # Zarr V3 explicitly stores the dimension names in the metadata
    try:
        # if this exists, we are looking at a Zarr V3 array
        # convert None to empty tuple
        dimensions = zarr_obj.metadata.dimension_names or ()
    except AttributeError:
        # continue to old code path
        pass
    else:
        attributes = dict(zarr_obj.attrs)
        if len(zarr_obj.shape) != len(dimensions):
            raise KeyError(
                "Zarr object is missing the `dimension_names` metadata which is "
                "required for xarray to determine variable dimensions."
            )
        return dimensions, attributes

    # Zarr arrays do not have dimensions. To get around this problem, we add
    # an attribute that specifies the dimension. We have to hide this attribute
    # when we send the attributes to the user.
    # zarr_obj can be either a zarr group or zarr array
    try:
        # Xarray-Zarr
        dimensions = zarr_obj.attrs[dimension_key]
    except KeyError as e:
        if not try_nczarr:
            raise KeyError(
                f"Zarr object is missing the attribute `{dimension_key}`, which is "
                "required for xarray to determine variable dimensions."
            ) from e

        # NCZarr defines dimensions through metadata in .zarray
        zarray_path = os.path.join(zarr_obj.path, ".zarray")
        if _zarr_v3():
            import asyncio

            zarray_str = asyncio.run(zarr_obj.store.get(zarray_path)).to_bytes()
        else:
            zarray_str = zarr_obj.store.get(zarray_path)
        zarray = json.loads(zarray_str)
        try:
            # NCZarr uses Fully Qualified Names
            dimensions = [
                os.path.basename(dim) for dim in zarray["_NCZARR_ARRAY"]["dimrefs"]
            ]
        except KeyError as e:
            raise KeyError(
                f"Zarr object is missing the attribute `{dimension_key}` and the NCZarr metadata, "
                "which are required for xarray to determine variable dimensions."
            ) from e

    nc_attrs = [attr for attr in zarr_obj.attrs if attr.lower().startswith("_nc")]
    attributes = HiddenKeyDict(zarr_obj.attrs, [dimension_key] + nc_attrs)
    return dimensions, attributes


def extract_zarr_variable_encoding(
    variable,
    raise_on_invalid=False,
    name=None,
    *,
    safe_chunks=True,
    region=None,
    mode=None,
    shape=None,
):
    """
    Extract zarr encoding dictionary from xarray Variable

    Parameters
    ----------
    variable : Variable
    raise_on_invalid : bool, optional
    name: str | Hashable, optional
    safe_chunks: bool, optional
    region: tuple[slice, ...], optional
    mode: str, optional
    shape: tuple[int, ...], optional
    Returns
    -------
    encoding : dict
        Zarr encoding for `variable`
    """

    shape = shape if shape else variable.shape
    encoding = variable.encoding.copy()

    safe_to_drop = {"source", "original_shape", "preferred_chunks"}
    valid_encodings = {
        "chunks",
        "shards",
        "compressor",  # TODO: delete when min zarr >=3
        "compressors",
        "filters",
        "serializer",
        "cache_metadata",
        "write_empty_chunks",
    }

    for k in safe_to_drop:
        if k in encoding:
            del encoding[k]

    if raise_on_invalid:
        invalid = [k for k in encoding if k not in valid_encodings]
        if invalid:
            raise ValueError(
                f"unexpected encoding parameters for zarr backend:  {invalid!r}"
            )
    else:
        for k in list(encoding):
            if k not in valid_encodings:
                del encoding[k]

    chunks = _determine_zarr_chunks(
        enc_chunks=encoding.get("chunks"),
        var_chunks=variable.chunks,
        ndim=variable.ndim,
        name=name,
        safe_chunks=safe_chunks,
        region=region,
        mode=mode,
        shape=shape,
    )
    if _zarr_v3() and chunks is None:
        chunks = "auto"
    encoding["chunks"] = chunks
    return encoding


# Function below is copied from conventions.encode_cf_variable.
# The only change is to raise an error for object dtypes.
def encode_zarr_variable(var, needs_copy=True, name=None):
    """
    Converts an Variable into an Variable which follows some
    of the CF conventions:

        - Nans are masked using _FillValue (or the deprecated missing_value)
        - Rescaling via: scale_factor and add_offset
        - datetimes are converted to the CF 'units since time' format
        - dtype encodings are enforced.

    Parameters
    ----------
    var : Variable
        A variable holding un-encoded data.

    Returns
    -------
    out : Variable
        A variable which has been encoded as described above.
    """

    var = conventions.encode_cf_variable(var, name=name)
    var = ensure_dtype_not_object(var, name=name)

    # zarr allows unicode, but not variable-length strings, so it's both
    # simpler and more compact to always encode as UTF-8 explicitly.
    # TODO: allow toggling this explicitly via dtype in encoding.
    # TODO: revisit this now that Zarr _does_ allow variable-length strings
    coder = coding.strings.EncodedStringCoder(allows_unicode=True)
    var = coder.encode(var, name=name)
    var = coding.strings.ensure_fixed_length_bytes(var)

    return var


def _validate_datatypes_for_zarr_append(vname, existing_var, new_var):
    """If variable exists in the store, confirm dtype of the data to append is compatible with
    existing dtype.
    """
    if (
        np.issubdtype(new_var.dtype, np.number)
        or np.issubdtype(new_var.dtype, np.datetime64)
        or np.issubdtype(new_var.dtype, np.bool_)
        or new_var.dtype == object
        or (new_var.dtype.kind in ("S", "U") and existing_var.dtype == object)
    ):
        # We can skip dtype equality checks under two conditions: (1) if the var to append is
        # new to the dataset, because in this case there is no existing var to compare it to;
        # or (2) if var to append's dtype is known to be easy-to-append, because in this case
        # we can be confident appending won't cause problems. Examples of dtypes which are not
        # easy-to-append include length-specified strings of type `|S*` or `<U*` (where * is a
        # positive integer character length). For these dtypes, appending dissimilar lengths
        # can result in truncation of appended data. Therefore, variables which already exist
        # in the dataset, and with dtypes which are not known to be easy-to-append, necessitate
        # exact dtype equality, as checked below.
        pass
    elif not new_var.dtype == existing_var.dtype:
        raise ValueError(
            f"Mismatched dtypes for variable {vname} between Zarr store on disk "
            f"and dataset to append. Store has dtype {existing_var.dtype} but "
            f"dataset to append has dtype {new_var.dtype}."
        )


def _validate_and_transpose_existing_dims(
    var_name, new_var, existing_var, region, append_dim
):
    if new_var.dims != existing_var.dims:
        if set(existing_var.dims) == set(new_var.dims):
            new_var = new_var.transpose(*existing_var.dims)
        else:
            raise ValueError(
                f"variable {var_name!r} already exists with different "
                f"dimension names {existing_var.dims} != "
                f"{new_var.dims}, but changing variable "
                f"dimensions is not supported by to_zarr()."
            )

    existing_sizes = {}
    for dim, size in existing_var.sizes.items():
        if region is not None and dim in region:
            start, stop, stride = region[dim].indices(size)
            assert stride == 1  # region was already validated
            size = stop - start
        if dim != append_dim:
            existing_sizes[dim] = size

    new_sizes = {dim: size for dim, size in new_var.sizes.items() if dim != append_dim}
    if existing_sizes != new_sizes:
        raise ValueError(
            f"variable {var_name!r} already exists with different "
            f"dimension sizes: {existing_sizes} != {new_sizes}. "
            f"to_zarr() only supports changing dimension sizes when "
            f"explicitly appending, but append_dim={append_dim!r}. "
            f"If you are attempting to write to a subset of the "
            f"existing store without changing dimension sizes, "
            f"consider using the region argument in to_zarr()."
        )

    return new_var


def _put_attrs(zarr_obj, attrs):
    """Raise a more informative error message for invalid attrs."""
    try:
        zarr_obj.attrs.put(attrs)
    except TypeError as e:
        raise TypeError("Invalid attribute in Dataset.attrs.") from e
    return zarr_obj


class ZarrStore(AbstractWritableDataStore):
    """Store for reading and writing data via zarr"""

    __slots__ = (
        "_append_dim",
        "_cache_members",
        "_close_store_on_close",
        "_consolidate_on_close",
        "_group",
        "_members",
        "_mode",
        "_read_only",
        "_safe_chunks",
        "_synchronizer",
        "_use_zarr_fill_value_as_mask",
        "_write_empty",
        "_write_region",
        "zarr_group",
    )

    @classmethod
    def open_store(
        cls,
        store,
        mode: ZarrWriteModes = "r",
        synchronizer=None,
        group=None,
        consolidated=False,
        consolidate_on_close=False,
        chunk_store=None,
        storage_options=None,
        append_dim=None,
        write_region=None,
        safe_chunks=True,
        zarr_version=None,
        zarr_format=None,
        use_zarr_fill_value_as_mask=None,
        write_empty: bool | None = None,
        cache_members: bool = True,
<<<<<<< HEAD
    ) -> ZarrStore:
=======
    ):
>>>>>>> 77e68e31
        (
            zarr_group,
            consolidate_on_close,
            close_store_on_close,
            use_zarr_fill_value_as_mask,
        ) = _get_open_params(
            store=store,
            mode=mode,
            synchronizer=synchronizer,
            group=group,
            consolidated=consolidated,
            consolidate_on_close=consolidate_on_close,
            chunk_store=chunk_store,
            storage_options=storage_options,
            zarr_version=zarr_version,
            use_zarr_fill_value_as_mask=use_zarr_fill_value_as_mask,
            zarr_format=zarr_format,
        )

        from zarr import Group

        group_members: dict[str, Group]
<<<<<<< HEAD
        # potentially use members here and explcitily add the group
        group_members = {}
        group_paths = list(_iter_zarr_groups(zarr_group, parent=group))
        for path in group_paths:
            if path == group:
                group_members[path] = zarr_group
            else:
                rel_path = path.removeprefix(f"{group}/")
                group_members[path] = zarr_group[rel_path.removeprefix('/')]
=======
        if _zarr_v3():
            group_members = {
                f"{group}/{path}" if group != "/" else f"/{path}": store
                for path, store in dict(zarr_group.members(max_depth=None)).items()
                if isinstance(store, Group)
            }
            group_members[group] = zarr_group
        else:
            group_paths = list(_iter_zarr_groups(zarr_group, parent=group))
            group_members = {path: zarr_group.get(path) for path in group_paths}
>>>>>>> 77e68e31

        out =  {
            group: cls(
                group_store,
                mode,
                consolidate_on_close,
                append_dim,
                write_region,
                safe_chunks,
                write_empty,
                close_store_on_close,
                use_zarr_fill_value_as_mask,
                cache_members=cache_members,
            )
            for group, group_store in group_members.items()
        }
        return out

    @classmethod
    def open_group(
        cls,
        store,
        mode: ZarrWriteModes = "r",
        synchronizer=None,
        group=None,
        consolidated=False,
        consolidate_on_close=False,
        chunk_store=None,
        storage_options=None,
        append_dim=None,
        write_region=None,
        safe_chunks=True,
        zarr_version=None,
        zarr_format=None,
        use_zarr_fill_value_as_mask=None,
        write_empty: bool | None = None,
        cache_members: bool = True,
    ):
        (
            zarr_group,
            consolidate_on_close,
            close_store_on_close,
            use_zarr_fill_value_as_mask,
        ) = _get_open_params(
            store=store,
            mode=mode,
            synchronizer=synchronizer,
            group=group,
            consolidated=consolidated,
            consolidate_on_close=consolidate_on_close,
            chunk_store=chunk_store,
            storage_options=storage_options,
            zarr_version=zarr_version,
            use_zarr_fill_value_as_mask=use_zarr_fill_value_as_mask,
            zarr_format=zarr_format,
        )

        return cls(
            zarr_group,
            mode,
            consolidate_on_close,
            append_dim,
            write_region,
            safe_chunks,
            write_empty,
            close_store_on_close,
            use_zarr_fill_value_as_mask,
            cache_members,
        )

    def __init__(
        self,
        zarr_group,
        mode=None,
        consolidate_on_close=False,
        append_dim=None,
        write_region=None,
        safe_chunks=True,
        write_empty: bool | None = None,
        close_store_on_close: bool = False,
        use_zarr_fill_value_as_mask=None,
        cache_members: bool = True,
    ):
        self.zarr_group = zarr_group
        self._read_only = self.zarr_group.read_only
        self._synchronizer = self.zarr_group.synchronizer
        self._group = self.zarr_group.path
        self._mode = mode
        self._consolidate_on_close = consolidate_on_close
        self._append_dim = append_dim
        self._write_region = write_region
        self._safe_chunks = safe_chunks
        self._write_empty = write_empty
        self._close_store_on_close = close_store_on_close
        self._use_zarr_fill_value_as_mask = use_zarr_fill_value_as_mask
        self._cache_members: bool = cache_members
        self._members: dict[str, ZarrArray | ZarrGroup] = {}

        if self._cache_members:
            # initialize the cache
            # this cache is created here and never updated.
            # If the `ZarrStore` instance creates a new zarr array, or if an external process
            # removes an existing zarr array, then the cache will be invalid.
            # We use this cache only to record any pre-existing arrays when the group was opened
            # create a new ZarrStore instance if you want to
            # capture the current state of the zarr group, or create a ZarrStore with
            # `cache_members` set to `False` to disable this cache and instead fetch members
            # on demand.
            self._members = self._fetch_members()

    @property
    def members(self) -> dict[str, ZarrArray | ZarrGroup]:
        """
        Model the arrays and groups contained in self.zarr_group as a dict. If `self._cache_members`
        is true, the dict is cached. Otherwise, it is retrieved from storage.
        """
        if not self._cache_members:
            return self._fetch_members()
        else:
            return self._members

    def _fetch_members(self) -> dict[str, ZarrArray | ZarrGroup]:
        """
        Get the arrays and groups defined in the zarr group modelled by this Store
        """
        import zarr

        if zarr.__version__ >= "3":
            return dict(self.zarr_group.members())
        else:
            return dict(self.zarr_group.items())

    def array_keys(self) -> tuple[str, ...]:
        from zarr import Array as ZarrArray

        return tuple(
            key for (key, node) in self.members.items() if isinstance(node, ZarrArray)
        )

    def arrays(self) -> tuple[tuple[str, ZarrArray], ...]:
        from zarr import Array as ZarrArray

        return tuple(
            (key, node)
            for (key, node) in self.members.items()
            if isinstance(node, ZarrArray)
        )

    @property
    def ds(self):
        # TODO: consider deprecating this in favor of zarr_group
        return self.zarr_group

    def open_store_variable(self, name):
        zarr_array = self.members[name]
        data = indexing.LazilyIndexedArray(ZarrArrayWrapper(zarr_array))
        try_nczarr = self._mode == "r"
        dimensions, attributes = _get_zarr_dims_and_attrs(
            zarr_array, DIMENSION_KEY, try_nczarr
        )
        attributes = dict(attributes)

        encoding = {
            "chunks": zarr_array.chunks,
            "preferred_chunks": dict(zip(dimensions, zarr_array.chunks, strict=True)),
        }

        if _zarr_v3():
            encoding.update(
                {
                    "compressors": zarr_array.compressors,
                    "filters": zarr_array.filters,
                    "shards": zarr_array.shards,
                }
            )
            if self.zarr_group.metadata.zarr_format == 3:
                encoding.update({"serializer": zarr_array.serializer})
        else:
            encoding.update(
                {
                    "compressor": zarr_array.compressor,
                    "filters": zarr_array.filters,
                }
            )

        if self._use_zarr_fill_value_as_mask:
            # Setting this attribute triggers CF decoding for missing values
            # by interpreting Zarr's fill_value to mean the same as netCDF's _FillValue
            if zarr_array.fill_value is not None:
                attributes["_FillValue"] = zarr_array.fill_value
        elif "_FillValue" in attributes:
            original_zarr_dtype = zarr_array.metadata.data_type
            attributes["_FillValue"] = FillValueCoder.decode(
                attributes["_FillValue"], original_zarr_dtype.value
            )

        return Variable(dimensions, data, attributes, encoding)

    def get_variables(self):
        return FrozenDict((k, self.open_store_variable(k)) for k in self.array_keys())

    def get_attrs(self):
        return {
            k: v
            for k, v in self.zarr_group.attrs.asdict().items()
            if not k.lower().startswith("_nc")
        }

    def get_dimensions(self):
        try_nczarr = self._mode == "r"
        dimensions = {}
        for _k, v in self.arrays():
            dim_names, _ = _get_zarr_dims_and_attrs(v, DIMENSION_KEY, try_nczarr)
            for d, s in zip(dim_names, v.shape, strict=True):
                if d in dimensions and dimensions[d] != s:
                    raise ValueError(
                        f"found conflicting lengths for dimension {d} "
                        f"({s} != {dimensions[d]})"
                    )
                dimensions[d] = s
        return dimensions

    def set_dimensions(self, variables, unlimited_dims=None):
        if unlimited_dims is not None:
            raise NotImplementedError(
                "Zarr backend doesn't know how to handle unlimited dimensions"
            )

    def set_attributes(self, attributes):
        _put_attrs(self.zarr_group, attributes)

    def encode_variable(self, variable):
        variable = encode_zarr_variable(variable)
        return variable

    def encode_attribute(self, a):
        return encode_zarr_attr_value(a)

    def store(
        self,
        variables,
        attributes,
        check_encoding_set=frozenset(),
        writer=None,
        unlimited_dims=None,
    ):
        """
        Top level method for putting data on this store, this method:
          - encodes variables/attributes
          - sets dimensions
          - sets variables

        Parameters
        ----------
        variables : dict-like
            Dictionary of key/value (variable name / xr.Variable) pairs
        attributes : dict-like
            Dictionary of key/value (attribute name / attribute) pairs
        check_encoding_set : list-like
            List of variables that should be checked for invalid encoding
            values
        writer : ArrayWriter
        unlimited_dims : list-like
            List of dimension names that should be treated as unlimited
            dimensions.
            dimension on which the zarray will be appended
            only needed in append mode
        """
        if TYPE_CHECKING:
            import zarr
        else:
            zarr = attempt_import("zarr")

        if self._mode == "w":
            # always overwrite, so we don't care about existing names,
            # and consistency of encoding
            new_variable_names = set(variables)
            existing_keys = {}
            existing_variable_names = {}
        else:
            existing_keys = self.array_keys()
            existing_variable_names = {
                vn for vn in variables if _encode_variable_name(vn) in existing_keys
            }
            new_variable_names = set(variables) - existing_variable_names

        if self._mode == "r+" and (
            new_names := [k for k in variables if k not in existing_keys]
        ):
            raise ValueError(
                f"dataset contains non-pre-existing variables {new_names!r}, "
                "which is not allowed in ``xarray.Dataset.to_zarr()`` with "
                "``mode='r+'``. To allow writing new variables, set ``mode='a'``."
            )

        if self._append_dim is not None and self._append_dim not in existing_keys:
            # For dimensions without coordinate values, we must parse
            # the _ARRAY_DIMENSIONS attribute on *all* arrays to check if it
            # is a valid existing dimension name.
            # TODO: This `get_dimensions` method also does shape checking
            # which isn't strictly necessary for our check.
            existing_dims = self.get_dimensions()
            if self._append_dim not in existing_dims:
                raise ValueError(
                    f"append_dim={self._append_dim!r} does not match any existing "
                    f"dataset dimensions {existing_dims}"
                )

        variables_encoded, attributes = self.encode(
            {vn: variables[vn] for vn in new_variable_names}, attributes
        )

        if existing_variable_names:
            # We make sure that values to be appended are encoded *exactly*
            # as the current values in the store.
            # To do so, we decode variables directly to access the proper encoding,
            # without going via xarray.Dataset to avoid needing to load
            # index variables into memory.
            existing_vars, _, _ = conventions.decode_cf_variables(
                variables={
                    k: self.open_store_variable(name=k) for k in existing_variable_names
                },
                # attributes = {} since we don't care about parsing the global
                # "coordinates" attribute
                attributes={},
            )
            # Modified variables must use the same encoding as the store.
            vars_with_encoding = {}
            for vn in existing_variable_names:
                _validate_datatypes_for_zarr_append(
                    vn, existing_vars[vn], variables[vn]
                )
                vars_with_encoding[vn] = variables[vn].copy(deep=False)
                vars_with_encoding[vn].encoding = existing_vars[vn].encoding
            vars_with_encoding, _ = self.encode(vars_with_encoding, {})
            variables_encoded.update(vars_with_encoding)

            for var_name in existing_variable_names:
                variables_encoded[var_name] = _validate_and_transpose_existing_dims(
                    var_name,
                    variables_encoded[var_name],
                    existing_vars[var_name],
                    self._write_region,
                    self._append_dim,
                )

        if self._mode not in ["r", "r+"]:
            self.set_attributes(attributes)
            self.set_dimensions(variables_encoded, unlimited_dims=unlimited_dims)

        # if we are appending to an append_dim, only write either
        # - new variables not already present, OR
        # - variables with the append_dim in their dimensions
        # We do NOT overwrite other variables.
        if self._mode == "a-" and self._append_dim is not None:
            variables_to_set = {
                k: v
                for k, v in variables_encoded.items()
                if (k not in existing_variable_names) or (self._append_dim in v.dims)
            }
        else:
            variables_to_set = variables_encoded

        self.set_variables(
            variables_to_set, check_encoding_set, writer, unlimited_dims=unlimited_dims
        )
        if self._consolidate_on_close:
            kwargs = {}
            if _zarr_v3():
                # https://github.com/zarr-developers/zarr-python/pull/2113#issuecomment-2386718323
                kwargs["path"] = self.zarr_group.name.lstrip("/")
                kwargs["zarr_format"] = self.zarr_group.metadata.zarr_format
            zarr.consolidate_metadata(self.zarr_group.store, **kwargs)

    def sync(self):
        pass

    def _open_existing_array(self, *, name) -> ZarrArray:
        import zarr
        from zarr import Array as ZarrArray

        # TODO: if mode="a", consider overriding the existing variable
        # metadata. This would need some case work properly with region
        # and append_dim.
        if self._write_empty is not None:
            # Write to zarr_group.chunk_store instead of zarr_group.store
            # See https://github.com/pydata/xarray/pull/8326#discussion_r1365311316 for a longer explanation
            #    The open_consolidated() enforces a mode of r or r+
            #    (and to_zarr with region provided enforces a read mode of r+),
            #    and this function makes sure the resulting Group has a store of type ConsolidatedMetadataStore
            #    and a 'normal Store subtype for chunk_store.
            #    The exact type depends on if a local path was used, or a URL of some sort,
            #    but the point is that it's not a read-only ConsolidatedMetadataStore.
            #    It is safe to write chunk data to the chunk_store because no metadata would be changed by
            #    to_zarr with the region parameter:
            #     - Because the write mode is enforced to be r+, no new variables can be added to the store
            #       (this is also checked and enforced in xarray.backends.api.py::to_zarr()).
            #     - Existing variables already have their attrs included in the consolidated metadata file.
            #     - The size of dimensions can not be expanded, that would require a call using `append_dim`
            #        which is mutually exclusive with `region`
            zarr_array = zarr.open(
                store=(
                    self.zarr_group.store if _zarr_v3() else self.zarr_group.chunk_store
                ),
                # TODO: see if zarr should normalize these strings.
                path="/".join([self.zarr_group.name.rstrip("/"), name]).lstrip("/"),
                write_empty_chunks=self._write_empty,
            )
        else:
            zarr_array = self.zarr_group[name]

        return cast(ZarrArray, zarr_array)

    def _create_new_array(
        self, *, name, shape, dtype, fill_value, encoding, attrs
    ) -> ZarrArray:
        if coding.strings.check_vlen_dtype(dtype) is str:
            dtype = str

        if self._write_empty is not None:
            if (
                "write_empty_chunks" in encoding
                and encoding["write_empty_chunks"] != self._write_empty
            ):
                raise ValueError(
                    'Differing "write_empty_chunks" values in encoding and parameters'
                    f'Got {encoding["write_empty_chunks"] = } and {self._write_empty = }'
                )
            else:
                encoding["write_empty_chunks"] = self._write_empty

        zarr_array = self.zarr_group.create(
            name,
            shape=shape,
            dtype=dtype,
            fill_value=fill_value,
            **encoding,
        )
        zarr_array = _put_attrs(zarr_array, attrs)
        return zarr_array

    def set_variables(self, variables, check_encoding_set, writer, unlimited_dims=None):
        """
        This provides a centralized method to set the variables on the data
        store.

        Parameters
        ----------
        variables : dict-like
            Dictionary of key/value (variable name / xr.Variable) pairs
        check_encoding_set : list-like
            List of variables that should be checked for invalid encoding
            values
        writer
        unlimited_dims : list-like
            List of dimension names that should be treated as unlimited
            dimensions.
        """

        existing_keys = self.array_keys()
        is_zarr_v3_format = _zarr_v3() and self.zarr_group.metadata.zarr_format == 3

        for vn, v in variables.items():
            name = _encode_variable_name(vn)
            attrs = v.attrs.copy()
            dims = v.dims
            dtype = v.dtype
            shape = v.shape

            if self._use_zarr_fill_value_as_mask:
                fill_value = attrs.pop("_FillValue", None)
            else:
                fill_value = None
                if "_FillValue" in attrs:
                    # replace with encoded fill value
                    fv = attrs.pop("_FillValue")
                    if fv is not None:
                        attrs["_FillValue"] = FillValueCoder.encode(fv, dtype)

            # _FillValue is never a valid encoding for Zarr
            # TODO: refactor this logic so we don't need to check this here
            if "_FillValue" in v.encoding:
                if v.encoding.get("_FillValue") is not None:
                    raise ValueError("Zarr does not support _FillValue in encoding.")
                else:
                    del v.encoding["_FillValue"]

            zarr_shape = None
            write_region = self._write_region if self._write_region is not None else {}
            write_region = {dim: write_region.get(dim, slice(None)) for dim in dims}

            if self._mode != "w" and name in existing_keys:
                # existing variable
                zarr_array = self._open_existing_array(name=name)
                if self._append_dim is not None and self._append_dim in dims:
                    # resize existing variable
                    append_axis = dims.index(self._append_dim)
                    assert write_region[self._append_dim] == slice(None)
                    write_region[self._append_dim] = slice(
                        zarr_array.shape[append_axis], None
                    )

                    new_shape = list(zarr_array.shape)
                    new_shape[append_axis] += v.shape[append_axis]
                    zarr_array.resize(new_shape)

                zarr_shape = zarr_array.shape
            region = tuple(write_region[dim] for dim in dims)

            # We need to do this for both new and existing variables to ensure we're not
            # writing to a partial chunk, even though we don't use the `encoding` value
            # when writing to an existing variable. See
            # https://github.com/pydata/xarray/issues/8371 for details.
            # Note: Ideally there should be two functions, one for validating the chunks and
            # another one for extracting the encoding.
            encoding = extract_zarr_variable_encoding(
                v,
                raise_on_invalid=vn in check_encoding_set,
                name=vn,
                safe_chunks=self._safe_chunks,
                region=region,
                mode=self._mode,
                shape=zarr_shape,
            )

            if self._mode == "w" or name not in existing_keys:
                # new variable
                encoded_attrs = {k: self.encode_attribute(v) for k, v in attrs.items()}
                # the magic for storing the hidden dimension data
                if is_zarr_v3_format:
                    encoding["dimension_names"] = dims
                else:
                    encoded_attrs[DIMENSION_KEY] = dims

                encoding["overwrite"] = True if self._mode == "w" else False

                zarr_array = self._create_new_array(
                    name=name,
                    dtype=dtype,
                    shape=shape,
                    fill_value=fill_value,
                    encoding=encoding,
                    attrs=encoded_attrs,
                )

            writer.add(v.data, zarr_array, region)

    def close(self) -> None:
        if self._close_store_on_close:
            self.zarr_group.store.close()

    def _auto_detect_regions(self, ds, region):
        for dim, val in region.items():
            if val != "auto":
                continue

            if dim not in ds._variables:
                # unindexed dimension
                region[dim] = slice(0, ds.sizes[dim])
                continue

            variable = conventions.decode_cf_variable(
                dim, self.open_store_variable(dim).compute()
            )
            assert variable.dims == (dim,)
            index = pd.Index(variable.data)
            idxs = index.get_indexer(ds[dim].data)
            if (idxs == -1).any():
                raise KeyError(
                    f"Not all values of coordinate '{dim}' in the new array were"
                    " found in the original store. Writing to a zarr region slice"
                    " requires that no dimensions or metadata are changed by the write."
                )

            if (np.diff(idxs) != 1).any():
                raise ValueError(
                    f"The auto-detected region of coordinate '{dim}' for writing new data"
                    " to the original store had non-contiguous indices. Writing to a zarr"
                    " region slice requires that the new data constitute a contiguous subset"
                    " of the original store."
                )
            region[dim] = slice(idxs[0], idxs[-1] + 1)
        return region

    def _validate_and_autodetect_region(self, ds: Dataset) -> Dataset:
        if self._write_region is None:
            return ds

        region = self._write_region

        if region == "auto":
            region = {dim: "auto" for dim in ds.dims}

        if not isinstance(region, dict):
            raise TypeError(f"``region`` must be a dict, got {type(region)}")
        if any(v == "auto" for v in region.values()):
            if self._mode not in ["r+", "a"]:
                raise ValueError(
                    f"``mode`` must be 'r+' or 'a' when using ``region='auto'``, got {self._mode!r}"
                )
            region = self._auto_detect_regions(ds, region)

        # validate before attempting to auto-detect since the auto-detection
        # should always return a valid slice.
        for k, v in region.items():
            if k not in ds.dims:
                raise ValueError(
                    f"all keys in ``region`` are not in Dataset dimensions, got "
                    f"{list(region)} and {list(ds.dims)}"
                )
            if not isinstance(v, slice):
                raise TypeError(
                    "all values in ``region`` must be slice objects, got "
                    f"region={region}"
                )
            if v.step not in {1, None}:
                raise ValueError(
                    "step on all slices in ``region`` must be 1 or None, got "
                    f"region={region}"
                )

        non_matching_vars = [
            k for k, v in ds.variables.items() if not set(region).intersection(v.dims)
        ]
        if non_matching_vars:
            raise ValueError(
                f"when setting `region` explicitly in to_zarr(), all "
                f"variables in the dataset to write must have at least "
                f"one dimension in common with the region's dimensions "
                f"{list(region.keys())}, but that is not "
                f"the case for some variables here. To drop these variables "
                f"from this dataset before exporting to zarr, write: "
                f".drop_vars({non_matching_vars!r})"
            )

        if self._append_dim is not None and self._append_dim in region:
            raise ValueError(
                f"cannot list the same dimension in both ``append_dim`` and "
                f"``region`` with to_zarr(), got {self._append_dim} in both"
            )

        self._write_region = region

        # can't modify indexes with region writes
        return ds.drop_vars(ds.indexes)

    def _validate_encoding(self, encoding) -> None:
        if encoding and self._mode in ["a", "a-", "r+"]:
            existing_var_names = self.array_keys()
            for var_name in existing_var_names:
                if var_name in encoding:
                    raise ValueError(
                        f"variable {var_name!r} already exists, but encoding was provided"
                    )


def open_zarr(
    store,
    group=None,
    synchronizer=None,
    chunks="auto",
    decode_cf=True,
    mask_and_scale=True,
    decode_times=True,
    concat_characters=True,
    decode_coords=True,
    drop_variables=None,
    consolidated=None,
    overwrite_encoded_chunks=False,
    chunk_store=None,
    storage_options=None,
    decode_timedelta=None,
    use_cftime=None,
    zarr_version=None,
    zarr_format=None,
    use_zarr_fill_value_as_mask=None,
    chunked_array_type: str | None = None,
    from_array_kwargs: dict[str, Any] | None = None,
    **kwargs,
):
    """Load and decode a dataset from a Zarr store.

    The `store` object should be a valid store for a Zarr group. `store`
    variables must contain dimension metadata encoded in the
    `_ARRAY_DIMENSIONS` attribute or must have NCZarr format.

    Parameters
    ----------
    store : MutableMapping or str
        A MutableMapping where a Zarr Group has been stored or a path to a
        directory in file system where a Zarr DirectoryStore has been stored.
    synchronizer : object, optional
        Array synchronizer provided to zarr
    group : str, optional
        Group path. (a.k.a. `path` in zarr terminology.)
    chunks : int, dict, 'auto' or None, default: 'auto'
        If provided, used to load the data into dask arrays.

        - ``chunks='auto'`` will use dask ``auto`` chunking taking into account the
          engine preferred chunks.
        - ``chunks=None`` skips using dask, which is generally faster for
          small arrays.
        - ``chunks=-1`` loads the data with dask using a single chunk for all arrays.
        - ``chunks={}`` loads the data with dask using engine preferred chunks if
          exposed by the backend, otherwise with a single chunk for all arrays.

        See dask chunking for more details.
    overwrite_encoded_chunks : bool, optional
        Whether to drop the zarr chunks encoded for each variable when a
        dataset is loaded with specified chunk sizes (default: False)
    decode_cf : bool, optional
        Whether to decode these variables, assuming they were saved according
        to CF conventions.
    mask_and_scale : bool, optional
        If True, replace array values equal to `_FillValue` with NA and scale
        values according to the formula `original_values * scale_factor +
        add_offset`, where `_FillValue`, `scale_factor` and `add_offset` are
        taken from variable attributes (if they exist).  If the `_FillValue` or
        `missing_value` attribute contains multiple values a warning will be
        issued and all array values matching one of the multiple values will
        be replaced by NA.
    decode_times : bool, optional
        If True, decode times encoded in the standard NetCDF datetime format
        into datetime objects. Otherwise, leave them encoded as numbers.
    concat_characters : bool, optional
        If True, concatenate along the last dimension of character arrays to
        form string arrays. Dimensions will only be concatenated over (and
        removed) if they have no corresponding variable and if they are only
        used as the last dimension of character arrays.
    decode_coords : bool, optional
        If True, decode the 'coordinates' attribute to identify coordinates in
        the resulting dataset.
    drop_variables : str or iterable, optional
        A variable or list of variables to exclude from being parsed from the
        dataset. This may be useful to drop variables with problems or
        inconsistent values.
    consolidated : bool, optional
        Whether to open the store using zarr's consolidated metadata
        capability. Only works for stores that have already been consolidated.
        By default (`consolidate=None`), attempts to read consolidated metadata,
        falling back to read non-consolidated metadata if that fails.

        When the experimental ``zarr_version=3``, ``consolidated`` must be
        either be ``None`` or ``False``.
    chunk_store : MutableMapping, optional
        A separate Zarr store only for chunk data.
    storage_options : dict, optional
        Any additional parameters for the storage backend (ignored for local
        paths).
    decode_timedelta : bool, optional
        If True, decode variables and coordinates with time units in
        {'days', 'hours', 'minutes', 'seconds', 'milliseconds', 'microseconds'}
        into timedelta objects. If False, leave them encoded as numbers.
        If None (default), assume the same value of decode_time.
    use_cftime : bool, optional
        Only relevant if encoded dates come from a standard calendar
        (e.g. "gregorian", "proleptic_gregorian", "standard", or not
        specified).  If None (default), attempt to decode times to
        ``np.datetime64[ns]`` objects; if this is not possible, decode times to
        ``cftime.datetime`` objects. If True, always decode times to
        ``cftime.datetime`` objects, regardless of whether or not they can be
        represented using ``np.datetime64[ns]`` objects.  If False, always
        decode times to ``np.datetime64[ns]`` objects; if this is not possible
        raise an error.
    zarr_version : int or None, optional

        .. deprecated:: 2024.9.1
           Use ``zarr_format`` instead.

    zarr_format : int or None, optional
        The desired zarr format to target (currently 2 or 3). The default
        of None will attempt to determine the zarr version from ``store`` when
        possible, otherwise defaulting to the default version used by
        the zarr-python library installed.
    use_zarr_fill_value_as_mask : bool, optional
        If True, use the zarr Array ``fill_value`` to mask the data, the same as done
        for NetCDF data with ``_FillValue`` or ``missing_value`` attributes. If False,
        the ``fill_value`` is ignored and the data are not masked. If None, this defaults
        to True for ``zarr_version=2`` and False for ``zarr_version=3``.
    chunked_array_type: str, optional
        Which chunked array type to coerce this datasets' arrays to.
        Defaults to 'dask' if installed, else whatever is registered via the `ChunkManagerEntryPoint` system.
        Experimental API that should not be relied upon.
    from_array_kwargs: dict, optional
        Additional keyword arguments passed on to the ``ChunkManagerEntrypoint.from_array`` method used to create
        chunked arrays, via whichever chunk manager is specified through the ``chunked_array_type`` kwarg.
        Defaults to ``{'manager': 'dask'}``, meaning additional kwargs will be passed eventually to
        :py:func:`dask.array.from_array`. Experimental API that should not be relied upon.

    Returns
    -------
    dataset : Dataset
        The newly created dataset.

    See Also
    --------
    open_dataset
    open_mfdataset

    References
    ----------
    https://zarr.readthedocs.io/
    """
    from xarray.backends.api import open_dataset

    if from_array_kwargs is None:
        from_array_kwargs = {}

    if chunks == "auto":
        try:
            guess_chunkmanager(
                chunked_array_type
            )  # attempt to import that parallel backend

            chunks = {}
        except (ValueError, ImportError):
            chunks = None

    if kwargs:
        raise TypeError(
            "open_zarr() got unexpected keyword arguments " + ",".join(kwargs.keys())
        )

    backend_kwargs = {
        "synchronizer": synchronizer,
        "consolidated": consolidated,
        "overwrite_encoded_chunks": overwrite_encoded_chunks,
        "chunk_store": chunk_store,
        "storage_options": storage_options,
        "zarr_version": zarr_version,
        "zarr_format": zarr_format,
    }

    ds = open_dataset(
        filename_or_obj=store,
        group=group,
        decode_cf=decode_cf,
        mask_and_scale=mask_and_scale,
        decode_times=decode_times,
        concat_characters=concat_characters,
        decode_coords=decode_coords,
        engine="zarr",
        chunks=chunks,
        drop_variables=drop_variables,
        chunked_array_type=chunked_array_type,
        from_array_kwargs=from_array_kwargs,
        backend_kwargs=backend_kwargs,
        decode_timedelta=decode_timedelta,
        use_cftime=use_cftime,
        zarr_version=zarr_version,
        use_zarr_fill_value_as_mask=use_zarr_fill_value_as_mask,
    )
    return ds


class ZarrBackendEntrypoint(BackendEntrypoint):
    """
    Backend for ".zarr" files based on the zarr package.

    For more information about the underlying library, visit:
    https://zarr.readthedocs.io/en/stable

    See Also
    --------
    backends.ZarrStore
    """

    description = "Open zarr files (.zarr) using zarr in Xarray"
    url = "https://docs.xarray.dev/en/stable/generated/xarray.backends.ZarrBackendEntrypoint.html"

    def guess_can_open(
        self,
        filename_or_obj: str | os.PathLike[Any] | ReadBuffer | AbstractDataStore,
    ) -> bool:
        if isinstance(filename_or_obj, str | os.PathLike):
            _, ext = os.path.splitext(filename_or_obj)
            return ext in {".zarr"}

        return False

    def open_dataset(
        self,
        filename_or_obj: str | os.PathLike[Any] | ReadBuffer | AbstractDataStore,
        *,
        mask_and_scale=True,
        decode_times=True,
        concat_characters=True,
        decode_coords=True,
        drop_variables: str | Iterable[str] | None = None,
        use_cftime=None,
        decode_timedelta=None,
        group=None,
        mode="r",
        synchronizer=None,
        consolidated=None,
        chunk_store=None,
        storage_options=None,
        zarr_version=None,
        zarr_format=None,
        store=None,
        engine=None,
        use_zarr_fill_value_as_mask=None,
        cache_members: bool = True,
    ) -> Dataset:
        filename_or_obj = _normalize_path(filename_or_obj)
        if not store:
            store = ZarrStore.open_group(
                filename_or_obj,
                group=group,
                mode=mode,
                synchronizer=synchronizer,
                consolidated=consolidated,
                consolidate_on_close=False,
                chunk_store=chunk_store,
                storage_options=storage_options,
                zarr_version=zarr_version,
                use_zarr_fill_value_as_mask=None,
                zarr_format=zarr_format,
                cache_members=cache_members,
            )

        store_entrypoint = StoreBackendEntrypoint()
        with close_on_error(store):
            ds = store_entrypoint.open_dataset(
                store,
                mask_and_scale=mask_and_scale,
                decode_times=decode_times,
                concat_characters=concat_characters,
                decode_coords=decode_coords,
                drop_variables=drop_variables,
                use_cftime=use_cftime,
                decode_timedelta=decode_timedelta,
            )
        return ds

    def open_datatree(
        self,
        filename_or_obj: str | os.PathLike[Any] | ReadBuffer | AbstractDataStore,
        *,
        mask_and_scale=True,
        decode_times=True,
        concat_characters=True,
        decode_coords=True,
        drop_variables: str | Iterable[str] | None = None,
        use_cftime=None,
        decode_timedelta=None,
        group: str | None = None,
        mode="r",
        synchronizer=None,
        consolidated=None,
        chunk_store=None,
        storage_options=None,
        zarr_version=None,
        zarr_format=None,
    ) -> DataTree:
        filename_or_obj = _normalize_path(filename_or_obj)
        groups_dict = self.open_groups_as_dict(
            filename_or_obj=filename_or_obj,
            mask_and_scale=mask_and_scale,
            decode_times=decode_times,
            concat_characters=concat_characters,
            decode_coords=decode_coords,
            drop_variables=drop_variables,
            use_cftime=use_cftime,
            decode_timedelta=decode_timedelta,
            group=group,
            mode=mode,
            synchronizer=synchronizer,
            consolidated=consolidated,
            chunk_store=chunk_store,
            storage_options=storage_options,
            zarr_version=zarr_version,
            zarr_format=zarr_format,
        )

        return datatree_from_dict_with_io_cleanup(groups_dict)

    def open_groups_as_dict(
        self,
        filename_or_obj: str | os.PathLike[Any] | ReadBuffer | AbstractDataStore,
        *,
        mask_and_scale=True,
        decode_times=True,
        concat_characters=True,
        decode_coords=True,
        drop_variables: str | Iterable[str] | None = None,
        use_cftime=None,
        decode_timedelta=None,
        group: str | None = None,
        mode="r",
        synchronizer=None,
        consolidated=None,
        chunk_store=None,
        storage_options=None,
        zarr_version=None,
        zarr_format=None,
    ) -> dict[str, Dataset]:
        filename_or_obj = _normalize_path(filename_or_obj)

        # Check for a group and make it a parent if it exists
        if group:
            parent = str(NodePath("/") / NodePath(group))
        else:
            parent = str(NodePath("/"))

        stores = ZarrStore.open_store(
            filename_or_obj,
            group=parent,
            mode=mode,
            synchronizer=synchronizer,
            consolidated=consolidated,
            consolidate_on_close=False,
            chunk_store=chunk_store,
            storage_options=storage_options,
            zarr_version=zarr_version,
            zarr_format=zarr_format,
        )

        groups_dict = {}
        for path_group, store in stores.items():
            store_entrypoint = StoreBackendEntrypoint()

            with close_on_error(store):
                group_ds = store_entrypoint.open_dataset(
                    store,
                    mask_and_scale=mask_and_scale,
                    decode_times=decode_times,
                    concat_characters=concat_characters,
                    decode_coords=decode_coords,
                    drop_variables=drop_variables,
                    use_cftime=use_cftime,
                    decode_timedelta=decode_timedelta,
                )
            if group:
                group_name = str(NodePath(path_group).relative_to(parent))
            else:
                group_name = str(NodePath(path_group))
            groups_dict[group_name] = group_ds
        return groups_dict


def _iter_zarr_groups(root: ZarrGroup, parent: str = "/") -> Iterable[str]:
    parent_nodepath = NodePath(parent)
    yield str(parent_nodepath)
    for path, group in root.groups():
        gpath = parent_nodepath / path
        yield from _iter_zarr_groups(group, parent=str(gpath))


def _get_open_params(
    store,
    mode,
    synchronizer,
    group,
    consolidated,
    consolidate_on_close,
    chunk_store,
    storage_options,
    zarr_version,
    use_zarr_fill_value_as_mask,
    zarr_format,
):
    if TYPE_CHECKING:
        import zarr
    else:
        zarr = attempt_import("zarr")

    # zarr doesn't support pathlib.Path objects yet. zarr-python#601
    if isinstance(store, os.PathLike):
        store = os.fspath(store)

    open_kwargs = dict(
        # mode='a-' is a handcrafted xarray specialty
        mode="a" if mode == "a-" else mode,
        synchronizer=synchronizer,
        path=group,
    )
    open_kwargs["storage_options"] = storage_options

    zarr_format = _handle_zarr_version_or_format(
        zarr_version=zarr_version, zarr_format=zarr_format
    )

    if _zarr_v3():
        open_kwargs["zarr_format"] = zarr_format
    else:
        open_kwargs["zarr_version"] = zarr_format

    if chunk_store is not None:
        open_kwargs["chunk_store"] = chunk_store
        if consolidated is None:
            consolidated = False

    if _zarr_v3():
        # TODO: replace AssertionError after https://github.com/zarr-developers/zarr-python/issues/2821 is resolved
        missing_exc = AssertionError
    else:
        missing_exc = zarr.errors.GroupNotFoundError

    if consolidated in [None, True]:
        # open the root of the store, in case there is metadata consolidated there
        group = open_kwargs.pop("path")

        if consolidated:
            # TODO: an option to pass the metadata_key keyword
            zarr_root_group = zarr.open_consolidated(store, **open_kwargs)
        elif consolidated is None:
            # same but with more error handling in case no consolidated metadata found
            try:
                zarr_root_group = zarr.open_consolidated(store, **open_kwargs)
            except (ValueError, KeyError):
                # ValueError in zarr-python 3.x, KeyError in 2.x.
                try:
                    zarr_root_group = zarr.open_group(store, **open_kwargs)
                    emit_user_level_warning(
                        "Failed to open Zarr store with consolidated metadata, "
                        "but successfully read with non-consolidated metadata. "
                        "This is typically much slower for opening a dataset. "
                        "To silence this warning, consider:\n"
                        "1. Consolidating metadata in this existing store with "
                        "zarr.consolidate_metadata().\n"
                        "2. Explicitly setting consolidated=False, to avoid trying "
                        "to read consolidate metadata, or\n"
                        "3. Explicitly setting consolidated=True, to raise an "
                        "error in this case instead of falling back to try "
                        "reading non-consolidated metadata.",
                        RuntimeWarning,
                    )
                except missing_exc as err:
                    raise FileNotFoundError(
                        f"No such file or directory: '{store}'"
                    ) from err

        # but the user should still recieve a DataTree whose root is the group they asked for
        if group and group != "/":
            zarr_group = zarr_root_group[group.removeprefix("/")]
        else:
            zarr_group = zarr_root_group
    else:
        if _zarr_v3():
            # we have determined that we don't want to use consolidated metadata
            # so we set that to False to avoid trying to read it
            open_kwargs["use_consolidated"] = False
        zarr_group = zarr.open_group(store, **open_kwargs)

    close_store_on_close = zarr_group.store is not store

    # we use this to determine how to handle fill_value
    is_zarr_v3_format = _zarr_v3() and zarr_group.metadata.zarr_format == 3
    if use_zarr_fill_value_as_mask is None:
        if is_zarr_v3_format:
            # for new data, we use a better default
            use_zarr_fill_value_as_mask = False
        else:
            # this was the default for v2 and should apply to most existing Zarr data
            use_zarr_fill_value_as_mask = True
    return (
        zarr_group,
        consolidate_on_close,
        close_store_on_close,
        use_zarr_fill_value_as_mask,
    )


def _handle_zarr_version_or_format(
    *, zarr_version: ZarrFormat | None, zarr_format: ZarrFormat | None
) -> ZarrFormat | None:
    """handle the deprecated zarr_version kwarg and return zarr_format"""
    if (
        zarr_format is not None
        and zarr_version is not None
        and zarr_format != zarr_version
    ):
        raise ValueError(
            f"zarr_format {zarr_format} does not match zarr_version {zarr_version}, please only set one"
        )
    if zarr_version is not None:
        emit_user_level_warning(
            "zarr_version is deprecated, use zarr_format", FutureWarning
        )
        return zarr_version
    return zarr_format


BACKEND_ENTRYPOINTS["zarr"] = ("zarr", ZarrBackendEntrypoint)<|MERGE_RESOLUTION|>--- conflicted
+++ resolved
@@ -647,12 +647,8 @@
         use_zarr_fill_value_as_mask=None,
         write_empty: bool | None = None,
         cache_members: bool = True,
-<<<<<<< HEAD
     ) -> ZarrStore:
-=======
-    ):
->>>>>>> 77e68e31
-        (
+       (
             zarr_group,
             consolidate_on_close,
             close_store_on_close,
@@ -674,9 +670,6 @@
         from zarr import Group
 
         group_members: dict[str, Group]
-<<<<<<< HEAD
-        # potentially use members here and explcitily add the group
-        group_members = {}
         group_paths = list(_iter_zarr_groups(zarr_group, parent=group))
         for path in group_paths:
             if path == group:
@@ -684,18 +677,6 @@
             else:
                 rel_path = path.removeprefix(f"{group}/")
                 group_members[path] = zarr_group[rel_path.removeprefix('/')]
-=======
-        if _zarr_v3():
-            group_members = {
-                f"{group}/{path}" if group != "/" else f"/{path}": store
-                for path, store in dict(zarr_group.members(max_depth=None)).items()
-                if isinstance(store, Group)
-            }
-            group_members[group] = zarr_group
-        else:
-            group_paths = list(_iter_zarr_groups(zarr_group, parent=group))
-            group_members = {path: zarr_group.get(path) for path in group_paths}
->>>>>>> 77e68e31
 
         out =  {
             group: cls(
