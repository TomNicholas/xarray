"""Internal utilities; not for external use"""
# Some functions in this module are derived from functions in pandas. For
# reference, here is a copy of the pandas copyright notice:

# BSD 3-Clause License

# Copyright (c) 2008-2011, AQR Capital Management, LLC, Lambda Foundry, Inc. and PyData Development Team
# All rights reserved.

# Copyright (c) 2011-2022, Open source contributors.

# Redistribution and use in source and binary forms, with or without
# modification, are permitted provided that the following conditions are met:

# * Redistributions of source code must retain the above copyright notice, this
#   list of conditions and the following disclaimer.

# * Redistributions in binary form must reproduce the above copyright notice,
#   this list of conditions and the following disclaimer in the documentation
#   and/or other materials provided with the distribution.

# * Neither the name of the copyright holder nor the names of its
#   contributors may be used to endorse or promote products derived from
#   this software without specific prior written permission.

# THIS SOFTWARE IS PROVIDED BY THE COPYRIGHT HOLDERS AND CONTRIBUTORS "AS IS"
# AND ANY EXPRESS OR IMPLIED WARRANTIES, INCLUDING, BUT NOT LIMITED TO, THE
# IMPLIED WARRANTIES OF MERCHANTABILITY AND FITNESS FOR A PARTICULAR PURPOSE ARE
# DISCLAIMED. IN NO EVENT SHALL THE COPYRIGHT HOLDER OR CONTRIBUTORS BE LIABLE
# FOR ANY DIRECT, INDIRECT, INCIDENTAL, SPECIAL, EXEMPLARY, OR CONSEQUENTIAL
# DAMAGES (INCLUDING, BUT NOT LIMITED TO, PROCUREMENT OF SUBSTITUTE GOODS OR
# SERVICES; LOSS OF USE, DATA, OR PROFITS; OR BUSINESS INTERRUPTION) HOWEVER
# CAUSED AND ON ANY THEORY OF LIABILITY, WHETHER IN CONTRACT, STRICT LIABILITY,
# OR TORT (INCLUDING NEGLIGENCE OR OTHERWISE) ARISING IN ANY WAY OUT OF THE USE
# OF THIS SOFTWARE, EVEN IF ADVISED OF THE POSSIBILITY OF SUCH DAMAGE.
from __future__ import annotations

import contextlib
import functools
import importlib
import inspect
import io
import itertools
import math
import os
import re
import sys
import warnings
from enum import Enum
from typing import (
    TYPE_CHECKING,
    Any,
    Callable,
    Collection,
    Container,
    Generic,
    Hashable,
    Iterable,
    Iterator,
    Literal,
    Mapping,
    MutableMapping,
    MutableSet,
    Sequence,
    TypeVar,
    cast,
    overload,
)

import numpy as np
import pandas as pd

if TYPE_CHECKING:
    from xarray.core.types import Dims, ErrorOptionsWithWarn, OrderedDims

K = TypeVar("K")
V = TypeVar("V")
T = TypeVar("T")


def alias_message(old_name: str, new_name: str) -> str:
    return f"{old_name} has been deprecated. Use {new_name} instead."


def alias_warning(old_name: str, new_name: str, stacklevel: int = 3) -> None:
    warnings.warn(
        alias_message(old_name, new_name), FutureWarning, stacklevel=stacklevel
    )


def alias(obj: Callable[..., T], old_name: str) -> Callable[..., T]:
    assert isinstance(old_name, str)

    @functools.wraps(obj)
    def wrapper(*args, **kwargs):
        alias_warning(old_name, obj.__name__)
        return obj(*args, **kwargs)

    wrapper.__doc__ = alias_message(old_name, obj.__name__)
    return wrapper


def get_valid_numpy_dtype(array: np.ndarray | pd.Index):
    """Return a numpy compatible dtype from either
    a numpy array or a pandas.Index.

    Used for wrapping a pandas.Index as an xarray,Variable.

    """
    if isinstance(array, pd.PeriodIndex):
        dtype = np.dtype("O")
    elif hasattr(array, "categories"):
        # category isn't a real numpy dtype
        dtype = array.categories.dtype  # type: ignore[union-attr]
    elif not is_valid_numpy_dtype(array.dtype):
        dtype = np.dtype("O")
    else:
        dtype = array.dtype

    return dtype


def maybe_coerce_to_str(index, original_coords):
    """maybe coerce a pandas Index back to a nunpy array of type str

    pd.Index uses object-dtype to store str - try to avoid this for coords
    """
    from xarray.core import dtypes

    try:
        result_type = dtypes.result_type(*original_coords)
    except TypeError:
        pass
    else:
        if result_type.kind in "SU":
            index = np.asarray(index, dtype=result_type.type)

    return index


def maybe_wrap_array(original, new_array):
    """Wrap a transformed array with __array_wrap__ if it can be done safely.

    This lets us treat arbitrary functions that take and return ndarray objects
    like ufuncs, as long as they return an array with the same shape.
    """
    # in case func lost array's metadata
    if isinstance(new_array, np.ndarray) and new_array.shape == original.shape:
        return original.__array_wrap__(new_array)
    else:
        return new_array


def equivalent(first: T, second: T) -> bool:
    """Compare two objects for equivalence (identity or equality), using
    array_equiv if either object is an ndarray. If both objects are lists,
    equivalent is sequentially called on all the elements.
    """
    # TODO: refactor to avoid circular import
    from xarray.core import duck_array_ops

    if first is second:
        return True
    if isinstance(first, np.ndarray) or isinstance(second, np.ndarray):
        return duck_array_ops.array_equiv(first, second)
    if isinstance(first, list) or isinstance(second, list):
        return list_equiv(first, second)
    return (first == second) or (pd.isnull(first) and pd.isnull(second))


def list_equiv(first, second):
    equiv = True
    if len(first) != len(second):
        return False
    else:
        for f, s in zip(first, second):
            equiv = equiv and equivalent(f, s)
    return equiv


def peek_at(iterable: Iterable[T]) -> tuple[T, Iterator[T]]:
    """Returns the first value from iterable, as well as a new iterator with
    the same content as the original iterable
    """
    gen = iter(iterable)
    peek = next(gen)
    return peek, itertools.chain([peek], gen)


def update_safety_check(
    first_dict: Mapping[K, V],
    second_dict: Mapping[K, V],
    compat: Callable[[V, V], bool] = equivalent,
) -> None:
    """Check the safety of updating one dictionary with another.

    Raises ValueError if dictionaries have non-compatible values for any key,
    where compatibility is determined by identity (they are the same item) or
    the `compat` function.

    Parameters
    ----------
    first_dict, second_dict : dict-like
        All items in the second dictionary are checked against for conflicts
        against items in the first dictionary.
    compat : function, optional
        Binary operator to determine if two values are compatible. By default,
        checks for equivalence.
    """
    for k, v in second_dict.items():
        if k in first_dict and not compat(v, first_dict[k]):
            raise ValueError(
                "unsafe to merge dictionaries without "
                f"overriding values; conflicting key {k!r}"
            )


def remove_incompatible_items(
    first_dict: MutableMapping[K, V],
    second_dict: Mapping[K, V],
    compat: Callable[[V, V], bool] = equivalent,
) -> None:
    """Remove incompatible items from the first dictionary in-place.

    Items are retained if their keys are found in both dictionaries and the
    values are compatible.

    Parameters
    ----------
    first_dict, second_dict : dict-like
        Mappings to merge.
    compat : function, optional
        Binary operator to determine if two values are compatible. By default,
        checks for equivalence.
    """
    for k in list(first_dict):
        if k not in second_dict or not compat(first_dict[k], second_dict[k]):
            del first_dict[k]


# It's probably OK to give this as a TypeGuard; though it's not perfectly robust.
def is_dict_like(value: Any) -> TypeGuard[Mapping]:
    return hasattr(value, "keys") and hasattr(value, "__getitem__")


def is_full_slice(value: Any) -> bool:
    return isinstance(value, slice) and value == slice(None)


def is_list_like(value: Any) -> TypeGuard[list | tuple]:
    return isinstance(value, (list, tuple))


def is_duck_array(value: Any) -> bool:
    if isinstance(value, np.ndarray):
        return True
    return (
        hasattr(value, "ndim")
        and hasattr(value, "shape")
        and hasattr(value, "dtype")
        and (
            (hasattr(value, "__array_function__") and hasattr(value, "__array_ufunc__"))
            or hasattr(value, "__array_namespace__")
        )
    )


def either_dict_or_kwargs(
    pos_kwargs: Mapping[Any, T] | None,
    kw_kwargs: Mapping[str, T],
    func_name: str,
) -> Mapping[Hashable, T]:
    if pos_kwargs is None or pos_kwargs == {}:
        # Need an explicit cast to appease mypy due to invariance; see
        # https://github.com/python/mypy/issues/6228
        return cast(Mapping[Hashable, T], kw_kwargs)

    if not is_dict_like(pos_kwargs):
        raise ValueError(f"the first argument to .{func_name} must be a dictionary")
    if kw_kwargs:
        raise ValueError(
            f"cannot specify both keyword and positional arguments to .{func_name}"
        )
    return pos_kwargs


def _is_scalar(value, include_0d):
<<<<<<< HEAD
    from .variable import _get_NON_NUMPY_SUPPORTED_ARRAY_TYPES
=======
    from xarray.core.variable import NON_NUMPY_SUPPORTED_ARRAY_TYPES
>>>>>>> 19838dce

    if include_0d:
        include_0d = getattr(value, "ndim", None) == 0
    return (
        include_0d
        or isinstance(value, (str, bytes))
        or not (
            isinstance(value, (Iterable,) + _get_NON_NUMPY_SUPPORTED_ARRAY_TYPES())
            or hasattr(value, "__array_function__")
            or hasattr(value, "__array_namespace__")
        )
    )


# See GH5624, this is a convoluted way to allow type-checking to use `TypeGuard` without
# requiring typing_extensions as a required dependency to _run_ the code (it is required
# to type-check).
try:
    if sys.version_info >= (3, 10):
        from typing import TypeGuard
    else:
        from typing_extensions import TypeGuard
except ImportError:
    if TYPE_CHECKING:
        raise
    else:

        def is_scalar(value: Any, include_0d: bool = True) -> bool:
            """Whether to treat a value as a scalar.

            Any non-iterable, string, or 0-D array
            """
            return _is_scalar(value, include_0d)

else:

    def is_scalar(value: Any, include_0d: bool = True) -> TypeGuard[Hashable]:
        """Whether to treat a value as a scalar.

        Any non-iterable, string, or 0-D array
        """
        return _is_scalar(value, include_0d)


def is_valid_numpy_dtype(dtype: Any) -> bool:
    try:
        np.dtype(dtype)
    except (TypeError, ValueError):
        return False
    else:
        return True


def to_0d_object_array(value: Any) -> np.ndarray:
    """Given a value, wrap it in a 0-D numpy.ndarray with dtype=object."""
    result = np.empty((), dtype=object)
    result[()] = value
    return result


def to_0d_array(value: Any) -> np.ndarray:
    """Given a value, wrap it in a 0-D numpy.ndarray."""
    if np.isscalar(value) or (isinstance(value, np.ndarray) and value.ndim == 0):
        return np.array(value)
    else:
        return to_0d_object_array(value)


def dict_equiv(
    first: Mapping[K, V],
    second: Mapping[K, V],
    compat: Callable[[V, V], bool] = equivalent,
) -> bool:
    """Test equivalence of two dict-like objects. If any of the values are
    numpy arrays, compare them correctly.

    Parameters
    ----------
    first, second : dict-like
        Dictionaries to compare for equality
    compat : function, optional
        Binary operator to determine if two values are compatible. By default,
        checks for equivalence.

    Returns
    -------
    equals : bool
        True if the dictionaries are equal
    """
    for k in first:
        if k not in second or not compat(first[k], second[k]):
            return False
    return all(k in first for k in second)


def compat_dict_intersection(
    first_dict: Mapping[K, V],
    second_dict: Mapping[K, V],
    compat: Callable[[V, V], bool] = equivalent,
) -> MutableMapping[K, V]:
    """Return the intersection of two dictionaries as a new dictionary.

    Items are retained if their keys are found in both dictionaries and the
    values are compatible.

    Parameters
    ----------
    first_dict, second_dict : dict-like
        Mappings to merge.
    compat : function, optional
        Binary operator to determine if two values are compatible. By default,
        checks for equivalence.

    Returns
    -------
    intersection : dict
        Intersection of the contents.
    """
    new_dict = dict(first_dict)
    remove_incompatible_items(new_dict, second_dict, compat)
    return new_dict


def compat_dict_union(
    first_dict: Mapping[K, V],
    second_dict: Mapping[K, V],
    compat: Callable[[V, V], bool] = equivalent,
) -> MutableMapping[K, V]:
    """Return the union of two dictionaries as a new dictionary.

    An exception is raised if any keys are found in both dictionaries and the
    values are not compatible.

    Parameters
    ----------
    first_dict, second_dict : dict-like
        Mappings to merge.
    compat : function, optional
        Binary operator to determine if two values are compatible. By default,
        checks for equivalence.

    Returns
    -------
    union : dict
        union of the contents.
    """
    new_dict = dict(first_dict)
    update_safety_check(first_dict, second_dict, compat)
    new_dict.update(second_dict)
    return new_dict


class Frozen(Mapping[K, V]):
    """Wrapper around an object implementing the mapping interface to make it
    immutable. If you really want to modify the mapping, the mutable version is
    saved under the `mapping` attribute.
    """

    __slots__ = ("mapping",)

    def __init__(self, mapping: Mapping[K, V]):
        self.mapping = mapping

    def __getitem__(self, key: K) -> V:
        return self.mapping[key]

    def __iter__(self) -> Iterator[K]:
        return iter(self.mapping)

    def __len__(self) -> int:
        return len(self.mapping)

    def __contains__(self, key: object) -> bool:
        return key in self.mapping

    def __repr__(self) -> str:
        return f"{type(self).__name__}({self.mapping!r})"


def FrozenDict(*args, **kwargs) -> Frozen:
    return Frozen(dict(*args, **kwargs))


class HybridMappingProxy(Mapping[K, V]):
    """Implements the Mapping interface. Uses the wrapped mapping for item lookup
    and a separate wrapped keys collection for iteration.

    Can be used to construct a mapping object from another dict-like object without
    eagerly accessing its items or when a mapping object is expected but only
    iteration over keys is actually used.

    Note: HybridMappingProxy does not validate consistency of the provided `keys`
    and `mapping`. It is the caller's responsibility to ensure that they are
    suitable for the task at hand.
    """

    __slots__ = ("_keys", "mapping")

    def __init__(self, keys: Collection[K], mapping: Mapping[K, V]):
        self._keys = keys
        self.mapping = mapping

    def __getitem__(self, key: K) -> V:
        return self.mapping[key]

    def __iter__(self) -> Iterator[K]:
        return iter(self._keys)

    def __len__(self) -> int:
        return len(self._keys)


class OrderedSet(MutableSet[T]):
    """A simple ordered set.

    The API matches the builtin set, but it preserves insertion order of elements, like
    a dict. Note that, unlike in an OrderedDict, equality tests are not order-sensitive.
    """

    _d: dict[T, None]

    __slots__ = ("_d",)

    def __init__(self, values: Iterable[T] | None = None):
        self._d = {}
        if values is not None:
            self.update(values)

    # Required methods for MutableSet

    def __contains__(self, value: Hashable) -> bool:
        return value in self._d

    def __iter__(self) -> Iterator[T]:
        return iter(self._d)

    def __len__(self) -> int:
        return len(self._d)

    def add(self, value: T) -> None:
        self._d[value] = None

    def discard(self, value: T) -> None:
        del self._d[value]

    # Additional methods

    def update(self, values: Iterable[T]) -> None:
        for v in values:
            self._d[v] = None

    def __repr__(self) -> str:
        return f"{type(self).__name__}({list(self)!r})"


class NdimSizeLenMixin:
    """Mixin class that extends a class that defines a ``shape`` property to
    one that also defines ``ndim``, ``size`` and ``__len__``.
    """

    __slots__ = ()

    @property
    def ndim(self: Any) -> int:
        """
        Number of array dimensions.

        See Also
        --------
        numpy.ndarray.ndim
        """
        return len(self.shape)

    @property
    def size(self: Any) -> int:
        """
        Number of elements in the array.

        Equal to ``np.prod(a.shape)``, i.e., the product of the array’s dimensions.

        See Also
        --------
        numpy.ndarray.size
        """
        return math.prod(self.shape)

    def __len__(self: Any) -> int:
        try:
            return self.shape[0]
        except IndexError:
            raise TypeError("len() of unsized object")


class NDArrayMixin(NdimSizeLenMixin):
    """Mixin class for making wrappers of N-dimensional arrays that conform to
    the ndarray interface required for the data argument to Variable objects.

    A subclass should set the `array` property and override one or more of
    `dtype`, `shape` and `__getitem__`.
    """

    __slots__ = ()

    @property
    def dtype(self: Any) -> np.dtype:
        return self.array.dtype

    @property
    def shape(self: Any) -> tuple[int, ...]:
        return self.array.shape

    def __getitem__(self: Any, key):
        return self.array[key]

    def __repr__(self: Any) -> str:
        return f"{type(self).__name__}(array={self.array!r})"


class ReprObject:
    """Object that prints as the given value, for use with sentinel values."""

    __slots__ = ("_value",)

    def __init__(self, value: str):
        self._value = value

    def __repr__(self) -> str:
        return self._value

    def __eq__(self, other) -> bool:
        if isinstance(other, ReprObject):
            return self._value == other._value
        return False

    def __hash__(self) -> int:
        return hash((type(self), self._value))

    def __dask_tokenize__(self):
        from dask.base import normalize_token

        return normalize_token((type(self), self._value))


@contextlib.contextmanager
def close_on_error(f):
    """Context manager to ensure that a file opened by xarray is closed if an
    exception is raised before the user sees the file object.
    """
    try:
        yield
    except Exception:
        f.close()
        raise


def is_remote_uri(path: str) -> bool:
    """Finds URLs of the form protocol:// or protocol::

    This also matches for http[s]://, which were the only remote URLs
    supported in <=v0.16.2.
    """
    return bool(re.search(r"^[a-z][a-z0-9]*(\://|\:\:)", path))


def read_magic_number_from_file(filename_or_obj, count=8) -> bytes:
    # check byte header to determine file type
    if isinstance(filename_or_obj, bytes):
        magic_number = filename_or_obj[:count]
    elif isinstance(filename_or_obj, io.IOBase):
        if filename_or_obj.tell() != 0:
            filename_or_obj.seek(0)
        magic_number = filename_or_obj.read(count)
        filename_or_obj.seek(0)
    else:
        raise TypeError(f"cannot read the magic number from {type(filename_or_obj)}")
    return magic_number


def try_read_magic_number_from_path(pathlike, count=8) -> bytes | None:
    if isinstance(pathlike, str) or hasattr(pathlike, "__fspath__"):
        path = os.fspath(pathlike)
        try:
            with open(path, "rb") as f:
                return read_magic_number_from_file(f, count)
        except (FileNotFoundError, TypeError):
            pass
    return None


def try_read_magic_number_from_file_or_path(filename_or_obj, count=8) -> bytes | None:
    magic_number = try_read_magic_number_from_path(filename_or_obj, count)
    if magic_number is None:
        try:
            magic_number = read_magic_number_from_file(filename_or_obj, count)
        except TypeError:
            pass
    return magic_number


def is_uniform_spaced(arr, **kwargs) -> bool:
    """Return True if values of an array are uniformly spaced and sorted.

    >>> is_uniform_spaced(range(5))
    True
    >>> is_uniform_spaced([-4, 0, 100])
    False

    kwargs are additional arguments to ``np.isclose``
    """
    arr = np.array(arr, dtype=float)
    diffs = np.diff(arr)
    return bool(np.isclose(diffs.min(), diffs.max(), **kwargs))


def hashable(v: Any) -> TypeGuard[Hashable]:
    """Determine whether `v` can be hashed."""
    try:
        hash(v)
    except TypeError:
        return False
    return True


def iterable(v: Any) -> TypeGuard[Iterable[Any]]:
    """Determine whether `v` is iterable."""
    try:
        iter(v)
    except TypeError:
        return False
    return True


def iterable_of_hashable(v: Any) -> TypeGuard[Iterable[Hashable]]:
    """Determine whether `v` is an Iterable of Hashables."""
    try:
        it = iter(v)
    except TypeError:
        return False
    return all(hashable(elm) for elm in it)


def decode_numpy_dict_values(attrs: Mapping[K, V]) -> dict[K, V]:
    """Convert attribute values from numpy objects to native Python objects,
    for use in to_dict
    """
    attrs = dict(attrs)
    for k, v in attrs.items():
        if isinstance(v, np.ndarray):
            attrs[k] = v.tolist()
        elif isinstance(v, np.generic):
            attrs[k] = v.item()
    return attrs


def ensure_us_time_resolution(val):
    """Convert val out of numpy time, for use in to_dict.
    Needed because of numpy bug GH#7619"""
    if np.issubdtype(val.dtype, np.datetime64):
        val = val.astype("datetime64[us]")
    elif np.issubdtype(val.dtype, np.timedelta64):
        val = val.astype("timedelta64[us]")
    return val


class HiddenKeyDict(MutableMapping[K, V]):
    """Acts like a normal dictionary, but hides certain keys."""

    __slots__ = ("_data", "_hidden_keys")

    # ``__init__`` method required to create instance from class.

    def __init__(self, data: MutableMapping[K, V], hidden_keys: Iterable[K]):
        self._data = data
        self._hidden_keys = frozenset(hidden_keys)

    def _raise_if_hidden(self, key: K) -> None:
        if key in self._hidden_keys:
            raise KeyError(f"Key `{key!r}` is hidden.")

    # The next five methods are requirements of the ABC.
    def __setitem__(self, key: K, value: V) -> None:
        self._raise_if_hidden(key)
        self._data[key] = value

    def __getitem__(self, key: K) -> V:
        self._raise_if_hidden(key)
        return self._data[key]

    def __delitem__(self, key: K) -> None:
        self._raise_if_hidden(key)
        del self._data[key]

    def __iter__(self) -> Iterator[K]:
        for k in self._data:
            if k not in self._hidden_keys:
                yield k

    def __len__(self) -> int:
        num_hidden = len(self._hidden_keys & self._data.keys())
        return len(self._data) - num_hidden


def infix_dims(
    dims_supplied: Collection,
    dims_all: Collection,
    missing_dims: ErrorOptionsWithWarn = "raise",
) -> Iterator:
    """
    Resolves a supplied list containing an ellipsis representing other items, to
    a generator with the 'realized' list of all items
    """
    if ... in dims_supplied:
        if len(set(dims_all)) != len(dims_all):
            raise ValueError("Cannot use ellipsis with repeated dims")
        if list(dims_supplied).count(...) > 1:
            raise ValueError("More than one ellipsis supplied")
        other_dims = [d for d in dims_all if d not in dims_supplied]
        existing_dims = drop_missing_dims(dims_supplied, dims_all, missing_dims)
        for d in existing_dims:
            if d is ...:
                yield from other_dims
            else:
                yield d
    else:
        existing_dims = drop_missing_dims(dims_supplied, dims_all, missing_dims)
        if set(existing_dims) ^ set(dims_all):
            raise ValueError(
                f"{dims_supplied} must be a permuted list of {dims_all}, unless `...` is included"
            )
        yield from existing_dims


def get_temp_dimname(dims: Container[Hashable], new_dim: Hashable) -> Hashable:
    """Get an new dimension name based on new_dim, that is not used in dims.
    If the same name exists, we add an underscore(s) in the head.

    Example1:
        dims: ['a', 'b', 'c']
        new_dim: ['_rolling']
        -> ['_rolling']
    Example2:
        dims: ['a', 'b', 'c', '_rolling']
        new_dim: ['_rolling']
        -> ['__rolling']
    """
    while new_dim in dims:
        new_dim = "_" + str(new_dim)
    return new_dim


def drop_dims_from_indexers(
    indexers: Mapping[Any, Any],
    dims: Iterable[Hashable] | Mapping[Any, int],
    missing_dims: ErrorOptionsWithWarn,
) -> Mapping[Hashable, Any]:
    """Depending on the setting of missing_dims, drop any dimensions from indexers that
    are not present in dims.

    Parameters
    ----------
    indexers : dict
    dims : sequence
    missing_dims : {"raise", "warn", "ignore"}
    """

    if missing_dims == "raise":
        invalid = indexers.keys() - set(dims)
        if invalid:
            raise ValueError(
                f"Dimensions {invalid} do not exist. Expected one or more of {dims}"
            )

        return indexers

    elif missing_dims == "warn":

        # don't modify input
        indexers = dict(indexers)

        invalid = indexers.keys() - set(dims)
        if invalid:
            warnings.warn(
                f"Dimensions {invalid} do not exist. Expected one or more of {dims}"
            )
        for key in invalid:
            indexers.pop(key)

        return indexers

    elif missing_dims == "ignore":
        return {key: val for key, val in indexers.items() if key in dims}

    else:
        raise ValueError(
            f"Unrecognised option {missing_dims} for missing_dims argument"
        )


def drop_missing_dims(
    supplied_dims: Iterable[Hashable],
    dims: Iterable[Hashable],
    missing_dims: ErrorOptionsWithWarn,
) -> Iterable[Hashable]:
    """Depending on the setting of missing_dims, drop any dimensions from supplied_dims that
    are not present in dims.

    Parameters
    ----------
    supplied_dims : Iterable of Hashable
    dims : Iterable of Hashable
    missing_dims : {"raise", "warn", "ignore"}
    """

    if missing_dims == "raise":
        supplied_dims_set = {val for val in supplied_dims if val is not ...}
        invalid = supplied_dims_set - set(dims)
        if invalid:
            raise ValueError(
                f"Dimensions {invalid} do not exist. Expected one or more of {dims}"
            )

        return supplied_dims

    elif missing_dims == "warn":

        invalid = set(supplied_dims) - set(dims)
        if invalid:
            warnings.warn(
                f"Dimensions {invalid} do not exist. Expected one or more of {dims}"
            )

        return [val for val in supplied_dims if val in dims or val is ...]

    elif missing_dims == "ignore":
        return [val for val in supplied_dims if val in dims or val is ...]

    else:
        raise ValueError(
            f"Unrecognised option {missing_dims} for missing_dims argument"
        )


T_None = TypeVar("T_None", None, "ellipsis")


@overload
def parse_dims(
    dim: str | Iterable[Hashable] | T_None,
    all_dims: tuple[Hashable, ...],
    *,
    check_exists: bool = True,
    replace_none: Literal[True] = True,
) -> tuple[Hashable, ...]:
    ...


@overload
def parse_dims(
    dim: str | Iterable[Hashable] | T_None,
    all_dims: tuple[Hashable, ...],
    *,
    check_exists: bool = True,
    replace_none: Literal[False],
) -> tuple[Hashable, ...] | T_None:
    ...


def parse_dims(
    dim: Dims,
    all_dims: tuple[Hashable, ...],
    *,
    check_exists: bool = True,
    replace_none: bool = True,
) -> tuple[Hashable, ...] | None | ellipsis:
    """Parse one or more dimensions.

    A single dimension must be always a str, multiple dimensions
    can be Hashables. This supports e.g. using a tuple as a dimension.
    If you supply e.g. a set of dimensions the order cannot be
    conserved, but for sequences it will be.

    Parameters
    ----------
    dim : str, Iterable of Hashable, "..." or None
        Dimension(s) to parse.
    all_dims : tuple of Hashable
        All possible dimensions.
    check_exists: bool, default: True
        if True, check if dim is a subset of all_dims.
    replace_none : bool, default: True
        If True, return all_dims if dim is None or "...".

    Returns
    -------
    parsed_dims : tuple of Hashable
        Input dimensions as a tuple.
    """
    if dim is None or dim is ...:
        if replace_none:
            return all_dims
        return dim
    if isinstance(dim, str):
        dim = (dim,)
    if check_exists:
        _check_dims(set(dim), set(all_dims))
    return tuple(dim)


@overload
def parse_ordered_dims(
    dim: str | Sequence[Hashable | ellipsis] | T_None,
    all_dims: tuple[Hashable, ...],
    *,
    check_exists: bool = True,
    replace_none: Literal[True] = True,
) -> tuple[Hashable, ...]:
    ...


@overload
def parse_ordered_dims(
    dim: str | Sequence[Hashable | ellipsis] | T_None,
    all_dims: tuple[Hashable, ...],
    *,
    check_exists: bool = True,
    replace_none: Literal[False],
) -> tuple[Hashable, ...] | T_None:
    ...


def parse_ordered_dims(
    dim: OrderedDims,
    all_dims: tuple[Hashable, ...],
    *,
    check_exists: bool = True,
    replace_none: bool = True,
) -> tuple[Hashable, ...] | None | ellipsis:
    """Parse one or more dimensions.

    A single dimension must be always a str, multiple dimensions
    can be Hashables. This supports e.g. using a tuple as a dimension.
    An ellipsis ("...") in a sequence of dimensions will be
    replaced with all remaining dimensions. This only makes sense when
    the input is a sequence and not e.g. a set.

    Parameters
    ----------
    dim : str, Sequence of Hashable or "...", "..." or None
        Dimension(s) to parse. If "..." appears in a Sequence
        it always gets replaced with all remaining dims
    all_dims : tuple of Hashable
        All possible dimensions.
    check_exists: bool, default: True
        if True, check if dim is a subset of all_dims.
    replace_none : bool, default: True
        If True, return all_dims if dim is None.

    Returns
    -------
    parsed_dims : tuple of Hashable
        Input dimensions as a tuple.
    """
    if dim is not None and dim is not ... and not isinstance(dim, str) and ... in dim:
        dims_set: set[Hashable | ellipsis] = set(dim)
        all_dims_set = set(all_dims)
        if check_exists:
            _check_dims(dims_set, all_dims_set)
        if len(all_dims_set) != len(all_dims):
            raise ValueError("Cannot use ellipsis with repeated dims")
        dims = tuple(dim)
        if dims.count(...) > 1:
            raise ValueError("More than one ellipsis supplied")
        other_dims = tuple(d for d in all_dims if d not in dims_set)
        idx = dims.index(...)
        return dims[:idx] + other_dims + dims[idx + 1 :]
    else:
        # mypy cannot resolve that the sequence cannot contain "..."
        return parse_dims(  # type: ignore[call-overload]
            dim=dim,
            all_dims=all_dims,
            check_exists=check_exists,
            replace_none=replace_none,
        )


def _check_dims(dim: set[Hashable | ellipsis], all_dims: set[Hashable]) -> None:
    wrong_dims = dim - all_dims
    if wrong_dims and wrong_dims != {...}:
        wrong_dims_str = ", ".join(f"'{d!s}'" for d in wrong_dims)
        raise ValueError(
            f"Dimension(s) {wrong_dims_str} do not exist. Expected one or more of {all_dims}"
        )


_Accessor = TypeVar("_Accessor")


class UncachedAccessor(Generic[_Accessor]):
    """Acts like a property, but on both classes and class instances

    This class is necessary because some tools (e.g. pydoc and sphinx)
    inspect classes for which property returns itself and not the
    accessor.
    """

    def __init__(self, accessor: type[_Accessor]) -> None:
        self._accessor = accessor

    @overload
    def __get__(self, obj: None, cls) -> type[_Accessor]:
        ...

    @overload
    def __get__(self, obj: object, cls) -> _Accessor:
        ...

    def __get__(self, obj: None | object, cls) -> type[_Accessor] | _Accessor:
        if obj is None:
            return self._accessor

        return self._accessor(obj)  # type: ignore  # assume it is a valid accessor!


# Singleton type, as per https://github.com/python/typing/pull/240
class Default(Enum):
    token = 0


_default = Default.token


def iterate_nested(nested_list):
    for item in nested_list:
        if isinstance(item, list):
            yield from iterate_nested(item)
        else:
            yield item


def contains_only_dask_or_numpy(obj) -> bool:
    """Returns True if xarray object contains only numpy or dask arrays.

    Expects obj to be Dataset or DataArray"""
    from xarray.core.dataarray import DataArray
    from xarray.core.pycompat import is_duck_dask_array

    if isinstance(obj, DataArray):
        obj = obj._to_temp_dataset()

    return all(
        [
            isinstance(var.data, np.ndarray) or is_duck_dask_array(var.data)
            for var in obj.variables.values()
        ]
    )


def module_available(module: str) -> bool:
    """Checks whether a module is installed without importing it.

    Use this for a lightweight check and lazy imports.

    Parameters
    ----------
    module : str
        Name of the module.

    Returns
    -------
    available : bool
        Whether the module is installed.
    """
    return importlib.util.find_spec(module) is not None


def find_stack_level(test_mode=False) -> int:
    """Find the first place in the stack that is not inside xarray.

    This is unless the code emanates from a test, in which case we would prefer
    to see the xarray source.

    This function is taken from pandas.

    Parameters
    ----------
    test_mode : bool
        Flag used for testing purposes to switch off the detection of test
        directories in the stack trace.

    Returns
    -------
    stacklevel : int
        First level in the stack that is not part of xarray.
    """
    import xarray as xr

    pkg_dir = os.path.dirname(xr.__file__)
    test_dir = os.path.join(pkg_dir, "tests")

    # https://stackoverflow.com/questions/17407119/python-inspect-stack-is-slow
    frame = inspect.currentframe()
    n = 0
    while frame:
        fname = inspect.getfile(frame)
        if fname.startswith(pkg_dir) and (not fname.startswith(test_dir) or test_mode):
            frame = frame.f_back
            n += 1
        else:
            break
    return n


def emit_user_level_warning(message, category=None):
    """Emit a warning at the user level by inspecting the stack trace."""
    stacklevel = find_stack_level()
    warnings.warn(message, category=category, stacklevel=stacklevel)<|MERGE_RESOLUTION|>--- conflicted
+++ resolved
@@ -285,11 +285,7 @@
 
 
 def _is_scalar(value, include_0d):
-<<<<<<< HEAD
-    from .variable import _get_NON_NUMPY_SUPPORTED_ARRAY_TYPES
-=======
-    from xarray.core.variable import NON_NUMPY_SUPPORTED_ARRAY_TYPES
->>>>>>> 19838dce
+    from xarray.core.variable import _get_NON_NUMPY_SUPPORTED_ARRAY_TYPES
 
     if include_0d:
         include_0d = getattr(value, "ndim", None) == 0
