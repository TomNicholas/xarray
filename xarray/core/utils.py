"""Internal utilities; not for external use"""
# Some functions in this module are derived from functions in pandas. For
# reference, here is a copy of the pandas copyright notice:

# BSD 3-Clause License

# Copyright (c) 2008-2011, AQR Capital Management, LLC, Lambda Foundry, Inc. and PyData Development Team
# All rights reserved.

# Copyright (c) 2011-2022, Open source contributors.

# Redistribution and use in source and binary forms, with or without
# modification, are permitted provided that the following conditions are met:

# * Redistributions of source code must retain the above copyright notice, this
#   list of conditions and the following disclaimer.

# * Redistributions in binary form must reproduce the above copyright notice,
#   this list of conditions and the following disclaimer in the documentation
#   and/or other materials provided with the distribution.

# * Neither the name of the copyright holder nor the names of its
#   contributors may be used to endorse or promote products derived from
#   this software without specific prior written permission.

# THIS SOFTWARE IS PROVIDED BY THE COPYRIGHT HOLDERS AND CONTRIBUTORS "AS IS"
# AND ANY EXPRESS OR IMPLIED WARRANTIES, INCLUDING, BUT NOT LIMITED TO, THE
# IMPLIED WARRANTIES OF MERCHANTABILITY AND FITNESS FOR A PARTICULAR PURPOSE ARE
# DISCLAIMED. IN NO EVENT SHALL THE COPYRIGHT HOLDER OR CONTRIBUTORS BE LIABLE
# FOR ANY DIRECT, INDIRECT, INCIDENTAL, SPECIAL, EXEMPLARY, OR CONSEQUENTIAL
# DAMAGES (INCLUDING, BUT NOT LIMITED TO, PROCUREMENT OF SUBSTITUTE GOODS OR
# SERVICES; LOSS OF USE, DATA, OR PROFITS; OR BUSINESS INTERRUPTION) HOWEVER
# CAUSED AND ON ANY THEORY OF LIABILITY, WHETHER IN CONTRACT, STRICT LIABILITY,
# OR TORT (INCLUDING NEGLIGENCE OR OTHERWISE) ARISING IN ANY WAY OUT OF THE USE
# OF THIS SOFTWARE, EVEN IF ADVISED OF THE POSSIBILITY OF SUCH DAMAGE.
from __future__ import annotations

import contextlib
import functools
import importlib
import inspect
import io
import itertools
import math
import os
import re
import sys
import warnings
from collections.abc import (
    Collection,
    Container,
    Hashable,
    ItemsView,
    Iterable,
    Iterator,
    KeysView,
    Mapping,
    MutableMapping,
    MutableSet,
    ValuesView,
)
from enum import Enum
from pathlib import Path
from typing import (
    TYPE_CHECKING,
    Any,
    Callable,
    Generic,
    Literal,
    TypeVar,
    overload,
)

import numpy as np
import pandas as pd
from packaging.version import Version

if TYPE_CHECKING:
<<<<<<< HEAD
    from xarray.core.types import Dims, ErrorOptionsWithWarn, OrderedDims
=======
    from xarray.core.types import Dims, ErrorOptionsWithWarn, T_DuckArray
>>>>>>> 81f38f3d

K = TypeVar("K")
V = TypeVar("V")
T = TypeVar("T")


def alias_message(old_name: str, new_name: str) -> str:
    return f"{old_name} has been deprecated. Use {new_name} instead."


def alias_warning(old_name: str, new_name: str, stacklevel: int = 3) -> None:
    warnings.warn(
        alias_message(old_name, new_name), FutureWarning, stacklevel=stacklevel
    )


def alias(obj: Callable[..., T], old_name: str) -> Callable[..., T]:
    assert isinstance(old_name, str)

    @functools.wraps(obj)
    def wrapper(*args, **kwargs):
        alias_warning(old_name, obj.__name__)
        return obj(*args, **kwargs)

    wrapper.__doc__ = alias_message(old_name, obj.__name__)
    return wrapper


def get_valid_numpy_dtype(array: np.ndarray | pd.Index):
    """Return a numpy compatible dtype from either
    a numpy array or a pandas.Index.

    Used for wrapping a pandas.Index as an xarray,Variable.

    """
    if isinstance(array, pd.PeriodIndex):
        dtype = np.dtype("O")
    elif hasattr(array, "categories"):
        # category isn't a real numpy dtype
        dtype = array.categories.dtype
        if not is_valid_numpy_dtype(dtype):
            dtype = np.dtype("O")
    elif not is_valid_numpy_dtype(array.dtype):
        dtype = np.dtype("O")
    else:
        dtype = array.dtype

    return dtype


def maybe_coerce_to_str(index, original_coords):
    """maybe coerce a pandas Index back to a nunpy array of type str

    pd.Index uses object-dtype to store str - try to avoid this for coords
    """
    from xarray.core import dtypes

    try:
        result_type = dtypes.result_type(*original_coords)
    except TypeError:
        pass
    else:
        if result_type.kind in "SU":
            index = np.asarray(index, dtype=result_type.type)

    return index


def maybe_wrap_array(original, new_array):
    """Wrap a transformed array with __array_wrap__ if it can be done safely.

    This lets us treat arbitrary functions that take and return ndarray objects
    like ufuncs, as long as they return an array with the same shape.
    """
    # in case func lost array's metadata
    if isinstance(new_array, np.ndarray) and new_array.shape == original.shape:
        return original.__array_wrap__(new_array)
    else:
        return new_array


def equivalent(first: T, second: T) -> bool:
    """Compare two objects for equivalence (identity or equality), using
    array_equiv if either object is an ndarray. If both objects are lists,
    equivalent is sequentially called on all the elements.
    """
    # TODO: refactor to avoid circular import
    from xarray.core import duck_array_ops

    if first is second:
        return True
    if isinstance(first, np.ndarray) or isinstance(second, np.ndarray):
        return duck_array_ops.array_equiv(first, second)
    if isinstance(first, list) or isinstance(second, list):
        return list_equiv(first, second)
    return (first == second) or (pd.isnull(first) and pd.isnull(second))


def list_equiv(first, second):
    equiv = True
    if len(first) != len(second):
        return False
    else:
        for f, s in zip(first, second):
            equiv = equiv and equivalent(f, s)
    return equiv


def peek_at(iterable: Iterable[T]) -> tuple[T, Iterator[T]]:
    """Returns the first value from iterable, as well as a new iterator with
    the same content as the original iterable
    """
    gen = iter(iterable)
    peek = next(gen)
    return peek, itertools.chain([peek], gen)


def update_safety_check(
    first_dict: Mapping[K, V],
    second_dict: Mapping[K, V],
    compat: Callable[[V, V], bool] = equivalent,
) -> None:
    """Check the safety of updating one dictionary with another.

    Raises ValueError if dictionaries have non-compatible values for any key,
    where compatibility is determined by identity (they are the same item) or
    the `compat` function.

    Parameters
    ----------
    first_dict, second_dict : dict-like
        All items in the second dictionary are checked against for conflicts
        against items in the first dictionary.
    compat : function, optional
        Binary operator to determine if two values are compatible. By default,
        checks for equivalence.
    """
    for k, v in second_dict.items():
        if k in first_dict and not compat(v, first_dict[k]):
            raise ValueError(
                "unsafe to merge dictionaries without "
                f"overriding values; conflicting key {k!r}"
            )


def remove_incompatible_items(
    first_dict: MutableMapping[K, V],
    second_dict: Mapping[K, V],
    compat: Callable[[V, V], bool] = equivalent,
) -> None:
    """Remove incompatible items from the first dictionary in-place.

    Items are retained if their keys are found in both dictionaries and the
    values are compatible.

    Parameters
    ----------
    first_dict, second_dict : dict-like
        Mappings to merge.
    compat : function, optional
        Binary operator to determine if two values are compatible. By default,
        checks for equivalence.
    """
    for k in list(first_dict):
        if k not in second_dict or not compat(first_dict[k], second_dict[k]):
            del first_dict[k]


def is_full_slice(value: Any) -> bool:
    return isinstance(value, slice) and value == slice(None)


def is_list_like(value: Any) -> TypeGuard[list | tuple]:
    return isinstance(value, (list, tuple))


def _is_scalar(value, include_0d):
    from xarray.core.variable import NON_NUMPY_SUPPORTED_ARRAY_TYPES

    if include_0d:
        include_0d = getattr(value, "ndim", None) == 0
    return (
        include_0d
        or isinstance(value, (str, bytes))
        or not (
            isinstance(value, (Iterable,) + NON_NUMPY_SUPPORTED_ARRAY_TYPES)
            or hasattr(value, "__array_function__")
            or hasattr(value, "__array_namespace__")
        )
    )


# See GH5624, this is a convoluted way to allow type-checking to use `TypeGuard` without
# requiring typing_extensions as a required dependency to _run_ the code (it is required
# to type-check).
try:
    if sys.version_info >= (3, 10):
        from typing import TypeGuard
    else:
        from typing_extensions import TypeGuard
except ImportError:
    if TYPE_CHECKING:
        raise
    else:

        def is_scalar(value: Any, include_0d: bool = True) -> bool:
            """Whether to treat a value as a scalar.

            Any non-iterable, string, or 0-D array
            """
            return _is_scalar(value, include_0d)

else:

    def is_scalar(value: Any, include_0d: bool = True) -> TypeGuard[Hashable]:
        """Whether to treat a value as a scalar.

        Any non-iterable, string, or 0-D array
        """
        return _is_scalar(value, include_0d)


def is_valid_numpy_dtype(dtype: Any) -> bool:
    try:
        np.dtype(dtype)
    except (TypeError, ValueError):
        return False
    else:
        return True


def to_0d_object_array(value: Any) -> np.ndarray:
    """Given a value, wrap it in a 0-D numpy.ndarray with dtype=object."""
    result = np.empty((), dtype=object)
    result[()] = value
    return result


def to_0d_array(value: Any) -> np.ndarray:
    """Given a value, wrap it in a 0-D numpy.ndarray."""
    if np.isscalar(value) or (isinstance(value, np.ndarray) and value.ndim == 0):
        return np.array(value)
    else:
        return to_0d_object_array(value)


def dict_equiv(
    first: Mapping[K, V],
    second: Mapping[K, V],
    compat: Callable[[V, V], bool] = equivalent,
) -> bool:
    """Test equivalence of two dict-like objects. If any of the values are
    numpy arrays, compare them correctly.

    Parameters
    ----------
    first, second : dict-like
        Dictionaries to compare for equality
    compat : function, optional
        Binary operator to determine if two values are compatible. By default,
        checks for equivalence.

    Returns
    -------
    equals : bool
        True if the dictionaries are equal
    """
    for k in first:
        if k not in second or not compat(first[k], second[k]):
            return False
    return all(k in first for k in second)


def compat_dict_intersection(
    first_dict: Mapping[K, V],
    second_dict: Mapping[K, V],
    compat: Callable[[V, V], bool] = equivalent,
) -> MutableMapping[K, V]:
    """Return the intersection of two dictionaries as a new dictionary.

    Items are retained if their keys are found in both dictionaries and the
    values are compatible.

    Parameters
    ----------
    first_dict, second_dict : dict-like
        Mappings to merge.
    compat : function, optional
        Binary operator to determine if two values are compatible. By default,
        checks for equivalence.

    Returns
    -------
    intersection : dict
        Intersection of the contents.
    """
    new_dict = dict(first_dict)
    remove_incompatible_items(new_dict, second_dict, compat)
    return new_dict


def compat_dict_union(
    first_dict: Mapping[K, V],
    second_dict: Mapping[K, V],
    compat: Callable[[V, V], bool] = equivalent,
) -> MutableMapping[K, V]:
    """Return the union of two dictionaries as a new dictionary.

    An exception is raised if any keys are found in both dictionaries and the
    values are not compatible.

    Parameters
    ----------
    first_dict, second_dict : dict-like
        Mappings to merge.
    compat : function, optional
        Binary operator to determine if two values are compatible. By default,
        checks for equivalence.

    Returns
    -------
    union : dict
        union of the contents.
    """
    new_dict = dict(first_dict)
    update_safety_check(first_dict, second_dict, compat)
    new_dict.update(second_dict)
    return new_dict


class Frozen(Mapping[K, V]):
    """Wrapper around an object implementing the mapping interface to make it
    immutable. If you really want to modify the mapping, the mutable version is
    saved under the `mapping` attribute.
    """

    __slots__ = ("mapping",)

    def __init__(self, mapping: Mapping[K, V]):
        self.mapping = mapping

    def __getitem__(self, key: K) -> V:
        return self.mapping[key]

    def __iter__(self) -> Iterator[K]:
        return iter(self.mapping)

    def __len__(self) -> int:
        return len(self.mapping)

    def __contains__(self, key: object) -> bool:
        return key in self.mapping

    def __repr__(self) -> str:
        return f"{type(self).__name__}({self.mapping!r})"


def FrozenDict(*args, **kwargs) -> Frozen:
    return Frozen(dict(*args, **kwargs))


class FrozenMappingWarningOnValuesAccess(Frozen[K, V]):
    """
    Class which behaves like a Mapping but warns if the values are accessed.

    Temporary object to aid in deprecation cycle of `Dataset.dims` (see GH issue #8496).
    `Dataset.dims` is being changed from returning a mapping of dimension names to lengths to just
    returning a frozen set of dimension names (to increase consistency with `DataArray.dims`).
    This class retains backwards compatibility but raises a warning only if the return value
    of ds.dims is used like a dictionary (i.e. it doesn't raise a warning if used in a way that
    would also be valid for a FrozenSet, e.g. iteration).
    """

    __slots__ = ("mapping",)

    def _warn(self) -> None:
        emit_user_level_warning(
            "The return type of `Dataset.dims` will be changed to return a set of dimension names in future, "
            "in order to be more consistent with `DataArray.dims`. To access a mapping from dimension names to lengths, "
            "please use `Dataset.sizes`.",
            FutureWarning,
        )

    def __getitem__(self, key: K) -> V:
        self._warn()
        return super().__getitem__(key)

    @overload
    def get(self, key: K, /) -> V | None:
        ...

    @overload
    def get(self, key: K, /, default: V | T) -> V | T:
        ...

    def get(self, key: K, default: T | None = None) -> V | T | None:
        self._warn()
        return super().get(key, default)

    def keys(self) -> KeysView[K]:
        self._warn()
        return super().keys()

    def items(self) -> ItemsView[K, V]:
        self._warn()
        return super().items()

    def values(self) -> ValuesView[V]:
        self._warn()
        return super().values()


class HybridMappingProxy(Mapping[K, V]):
    """Implements the Mapping interface. Uses the wrapped mapping for item lookup
    and a separate wrapped keys collection for iteration.

    Can be used to construct a mapping object from another dict-like object without
    eagerly accessing its items or when a mapping object is expected but only
    iteration over keys is actually used.

    Note: HybridMappingProxy does not validate consistency of the provided `keys`
    and `mapping`. It is the caller's responsibility to ensure that they are
    suitable for the task at hand.
    """

    __slots__ = ("_keys", "mapping")

    def __init__(self, keys: Collection[K], mapping: Mapping[K, V]):
        self._keys = keys
        self.mapping = mapping

    def __getitem__(self, key: K) -> V:
        return self.mapping[key]

    def __iter__(self) -> Iterator[K]:
        return iter(self._keys)

    def __len__(self) -> int:
        return len(self._keys)


class OrderedSet(MutableSet[T]):
    """A simple ordered set.

    The API matches the builtin set, but it preserves insertion order of elements, like
    a dict. Note that, unlike in an OrderedDict, equality tests are not order-sensitive.
    """

    _d: dict[T, None]

    __slots__ = ("_d",)

    def __init__(self, values: Iterable[T] | None = None):
        self._d = {}
        if values is not None:
            self.update(values)

    # Required methods for MutableSet

    def __contains__(self, value: Hashable) -> bool:
        return value in self._d

    def __iter__(self) -> Iterator[T]:
        return iter(self._d)

    def __len__(self) -> int:
        return len(self._d)

    def add(self, value: T) -> None:
        self._d[value] = None

    def discard(self, value: T) -> None:
        del self._d[value]

    # Additional methods

    def update(self, values: Iterable[T]) -> None:
        self._d.update(dict.fromkeys(values))

    def __repr__(self) -> str:
        return f"{type(self).__name__}({list(self)!r})"


class NdimSizeLenMixin:
    """Mixin class that extends a class that defines a ``shape`` property to
    one that also defines ``ndim``, ``size`` and ``__len__``.
    """

    __slots__ = ()

    @property
    def ndim(self: Any) -> int:
        """
        Number of array dimensions.

        See Also
        --------
        numpy.ndarray.ndim
        """
        return len(self.shape)

    @property
    def size(self: Any) -> int:
        """
        Number of elements in the array.

        Equal to ``np.prod(a.shape)``, i.e., the product of the array’s dimensions.

        See Also
        --------
        numpy.ndarray.size
        """
        return math.prod(self.shape)

    def __len__(self: Any) -> int:
        try:
            return self.shape[0]
        except IndexError:
            raise TypeError("len() of unsized object")


class NDArrayMixin(NdimSizeLenMixin):
    """Mixin class for making wrappers of N-dimensional arrays that conform to
    the ndarray interface required for the data argument to Variable objects.

    A subclass should set the `array` property and override one or more of
    `dtype`, `shape` and `__getitem__`.
    """

    __slots__ = ()

    @property
    def dtype(self: Any) -> np.dtype:
        return self.array.dtype

    @property
    def shape(self: Any) -> tuple[int, ...]:
        return self.array.shape

    def __getitem__(self: Any, key):
        return self.array[key]

    def __repr__(self: Any) -> str:
        return f"{type(self).__name__}(array={self.array!r})"


class ReprObject:
    """Object that prints as the given value, for use with sentinel values."""

    __slots__ = ("_value",)

    def __init__(self, value: str):
        self._value = value

    def __repr__(self) -> str:
        return self._value

    def __eq__(self, other) -> bool:
        if isinstance(other, ReprObject):
            return self._value == other._value
        return False

    def __hash__(self) -> int:
        return hash((type(self), self._value))

    def __dask_tokenize__(self):
        from dask.base import normalize_token

        return normalize_token((type(self), self._value))


@contextlib.contextmanager
def close_on_error(f):
    """Context manager to ensure that a file opened by xarray is closed if an
    exception is raised before the user sees the file object.
    """
    try:
        yield
    except Exception:
        f.close()
        raise


def is_remote_uri(path: str) -> bool:
    """Finds URLs of the form protocol:// or protocol::

    This also matches for http[s]://, which were the only remote URLs
    supported in <=v0.16.2.
    """
    return bool(re.search(r"^[a-z][a-z0-9]*(\://|\:\:)", path))


def read_magic_number_from_file(filename_or_obj, count=8) -> bytes:
    # check byte header to determine file type
    if isinstance(filename_or_obj, bytes):
        magic_number = filename_or_obj[:count]
    elif isinstance(filename_or_obj, io.IOBase):
        if filename_or_obj.tell() != 0:
            filename_or_obj.seek(0)
        magic_number = filename_or_obj.read(count)
        filename_or_obj.seek(0)
    else:
        raise TypeError(f"cannot read the magic number from {type(filename_or_obj)}")
    return magic_number


def try_read_magic_number_from_path(pathlike, count=8) -> bytes | None:
    if isinstance(pathlike, str) or hasattr(pathlike, "__fspath__"):
        path = os.fspath(pathlike)
        try:
            with open(path, "rb") as f:
                return read_magic_number_from_file(f, count)
        except (FileNotFoundError, TypeError):
            pass
    return None


def try_read_magic_number_from_file_or_path(filename_or_obj, count=8) -> bytes | None:
    magic_number = try_read_magic_number_from_path(filename_or_obj, count)
    if magic_number is None:
        try:
            magic_number = read_magic_number_from_file(filename_or_obj, count)
        except TypeError:
            pass
    return magic_number


def is_uniform_spaced(arr, **kwargs) -> bool:
    """Return True if values of an array are uniformly spaced and sorted.

    >>> is_uniform_spaced(range(5))
    True
    >>> is_uniform_spaced([-4, 0, 100])
    False

    kwargs are additional arguments to ``np.isclose``
    """
    arr = np.array(arr, dtype=float)
    diffs = np.diff(arr)
    return bool(np.isclose(diffs.min(), diffs.max(), **kwargs))


def hashable(v: Any) -> TypeGuard[Hashable]:
    """Determine whether `v` can be hashed."""
    try:
        hash(v)
    except TypeError:
        return False
    return True


def iterable(v: Any) -> TypeGuard[Iterable[Any]]:
    """Determine whether `v` is iterable."""
    try:
        iter(v)
    except TypeError:
        return False
    return True


def iterable_of_hashable(v: Any) -> TypeGuard[Iterable[Hashable]]:
    """Determine whether `v` is an Iterable of Hashables."""
    try:
        it = iter(v)
    except TypeError:
        return False
    return all(hashable(elm) for elm in it)


def decode_numpy_dict_values(attrs: Mapping[K, V]) -> dict[K, V]:
    """Convert attribute values from numpy objects to native Python objects,
    for use in to_dict
    """
    attrs = dict(attrs)
    for k, v in attrs.items():
        if isinstance(v, np.ndarray):
            attrs[k] = v.tolist()
        elif isinstance(v, np.generic):
            attrs[k] = v.item()
    return attrs


def ensure_us_time_resolution(val):
    """Convert val out of numpy time, for use in to_dict.
    Needed because of numpy bug GH#7619"""
    if np.issubdtype(val.dtype, np.datetime64):
        val = val.astype("datetime64[us]")
    elif np.issubdtype(val.dtype, np.timedelta64):
        val = val.astype("timedelta64[us]")
    return val


class HiddenKeyDict(MutableMapping[K, V]):
    """Acts like a normal dictionary, but hides certain keys."""

    __slots__ = ("_data", "_hidden_keys")

    # ``__init__`` method required to create instance from class.

    def __init__(self, data: MutableMapping[K, V], hidden_keys: Iterable[K]):
        self._data = data
        self._hidden_keys = frozenset(hidden_keys)

    def _raise_if_hidden(self, key: K) -> None:
        if key in self._hidden_keys:
            raise KeyError(f"Key `{key!r}` is hidden.")

    # The next five methods are requirements of the ABC.
    def __setitem__(self, key: K, value: V) -> None:
        self._raise_if_hidden(key)
        self._data[key] = value

    def __getitem__(self, key: K) -> V:
        self._raise_if_hidden(key)
        return self._data[key]

    def __delitem__(self, key: K) -> None:
        self._raise_if_hidden(key)
        del self._data[key]

    def __iter__(self) -> Iterator[K]:
        for k in self._data:
            if k not in self._hidden_keys:
                yield k

    def __len__(self) -> int:
        num_hidden = len(self._hidden_keys & self._data.keys())
        return len(self._data) - num_hidden


def get_temp_dimname(dims: Container[Hashable], new_dim: Hashable) -> Hashable:
    """Get an new dimension name based on new_dim, that is not used in dims.
    If the same name exists, we add an underscore(s) in the head.

    Example1:
        dims: ['a', 'b', 'c']
        new_dim: ['_rolling']
        -> ['_rolling']
    Example2:
        dims: ['a', 'b', 'c', '_rolling']
        new_dim: ['_rolling']
        -> ['__rolling']
    """
    while new_dim in dims:
        new_dim = "_" + str(new_dim)
    return new_dim


def drop_dims_from_indexers(
    indexers: Mapping[Any, Any],
    dims: Iterable[Hashable] | Mapping[Any, int],
    missing_dims: ErrorOptionsWithWarn,
) -> Mapping[Hashable, Any]:
    """Depending on the setting of missing_dims, drop any dimensions from indexers that
    are not present in dims.

    Parameters
    ----------
    indexers : dict
    dims : sequence
    missing_dims : {"raise", "warn", "ignore"}
    """

    if missing_dims == "raise":
        invalid = indexers.keys() - set(dims)
        if invalid:
            raise ValueError(
                f"Dimensions {invalid} do not exist. Expected one or more of {dims}"
            )

        return indexers

    elif missing_dims == "warn":
        # don't modify input
        indexers = dict(indexers)

        invalid = indexers.keys() - set(dims)
        if invalid:
            warnings.warn(
                f"Dimensions {invalid} do not exist. Expected one or more of {dims}"
            )
        for key in invalid:
            indexers.pop(key)

        return indexers

    elif missing_dims == "ignore":
        return {key: val for key, val in indexers.items() if key in dims}

    else:
        raise ValueError(
            f"Unrecognised option {missing_dims} for missing_dims argument"
        )


def drop_missing_dims(
    supplied_dims: Iterable[Hashable],
    dims: Iterable[Hashable],
    missing_dims: ErrorOptionsWithWarn,
) -> Iterable[Hashable]:
    """Depending on the setting of missing_dims, drop any dimensions from supplied_dims that
    are not present in dims.

    Parameters
    ----------
    supplied_dims : Iterable of Hashable
    dims : Iterable of Hashable
    missing_dims : {"raise", "warn", "ignore"}
    """

    if missing_dims == "raise":
        supplied_dims_set = {val for val in supplied_dims if val is not ...}
        invalid = supplied_dims_set - set(dims)
        if invalid:
            raise ValueError(
                f"Dimensions {invalid} do not exist. Expected one or more of {dims}"
            )

        return supplied_dims

    elif missing_dims == "warn":
        invalid = set(supplied_dims) - set(dims)
        if invalid:
            warnings.warn(
                f"Dimensions {invalid} do not exist. Expected one or more of {dims}"
            )

        return [val for val in supplied_dims if val in dims or val is ...]

    elif missing_dims == "ignore":
        return [val for val in supplied_dims if val in dims or val is ...]

    else:
        raise ValueError(
            f"Unrecognised option {missing_dims} for missing_dims argument"
        )


@overload
def parse_dims(
    dim: Dims,
    all_dims: tuple[Hashable, ...],
    *,
    check_exists: bool = True,
    replace_none: Literal[True] = True,
) -> tuple[Hashable, ...]:
    ...


@overload
def parse_dims(
    dim: Dims,
    all_dims: tuple[Hashable, ...],
    *,
    check_exists: bool = True,
    replace_none: Literal[False],
) -> tuple[Hashable, ...] | None | ellipsis:
    ...


def parse_dims(
    dim: Dims,
    all_dims: tuple[Hashable, ...],
    *,
    check_exists: bool = True,
    replace_none: bool = True,
) -> tuple[Hashable, ...] | None | ellipsis:
    """Parse one or more dimensions.

    A single dimension must be always a str, multiple dimensions
    can be Hashables. This supports e.g. using a tuple as a dimension.
    If you supply e.g. a set of dimensions the order cannot be
    conserved, but for sequences it will be.

    Parameters
    ----------
    dim : str, Iterable of Hashable, "..." or None
        Dimension(s) to parse.
    all_dims : tuple of Hashable
        All possible dimensions.
    check_exists: bool, default: True
        if True, check if dim is a subset of all_dims.
    replace_none : bool, default: True
        If True, return all_dims if dim is None or "...".

    Returns
    -------
    parsed_dims : tuple of Hashable
        Input dimensions as a tuple.
    """
    if dim is None or dim is ...:
        if replace_none:
            return all_dims
        return dim
    if isinstance(dim, str):
        dim = (dim,)
    if check_exists:
        _check_dims(set(dim), set(all_dims))
    return tuple(dim)


@overload
def parse_ordered_dims(
    dim: Dims,
    all_dims: tuple[Hashable, ...],
    *,
    check_exists: bool = True,
    replace_none: Literal[True] = True,
) -> tuple[Hashable, ...]:
    ...


@overload
def parse_ordered_dims(
    dim: Dims,
    all_dims: tuple[Hashable, ...],
    *,
    check_exists: bool = True,
    replace_none: Literal[False],
) -> tuple[Hashable, ...] | None | ellipsis:
    ...


def parse_ordered_dims(
    dim: Dims,
    all_dims: tuple[Hashable, ...],
    *,
    check_exists: bool = True,
    replace_none: bool = True,
) -> tuple[Hashable, ...] | None | ellipsis:
    """Parse one or more dimensions.

    A single dimension must be always a str, multiple dimensions
    can be Hashables. This supports e.g. using a tuple as a dimension.
    An ellipsis ("...") in a sequence of dimensions will be
    replaced with all remaining dimensions. This only makes sense when
    the input is a sequence and not e.g. a set.

    Parameters
    ----------
    dim : str, Sequence of Hashable or "...", "..." or None
        Dimension(s) to parse. If "..." appears in a Sequence
        it always gets replaced with all remaining dims
    all_dims : tuple of Hashable
        All possible dimensions.
    check_exists: bool, default: True
        if True, check if dim is a subset of all_dims.
    replace_none : bool, default: True
        If True, return all_dims if dim is None.

    Returns
    -------
    parsed_dims : tuple of Hashable
        Input dimensions as a tuple.
    """
    if dim is not None and dim is not ... and not isinstance(dim, str) and ... in dim:
        dims_set: set[Hashable | ellipsis] = set(dim)
        all_dims_set = set(all_dims)
        if check_exists:
            _check_dims(dims_set, all_dims_set)
        if len(all_dims_set) != len(all_dims):
            raise ValueError("Cannot use ellipsis with repeated dims")
        dims = tuple(dim)
        if dims.count(...) > 1:
            raise ValueError("More than one ellipsis supplied")
        other_dims = tuple(d for d in all_dims if d not in dims_set)
        idx = dims.index(...)
        return dims[:idx] + other_dims + dims[idx + 1 :]
    else:
        # mypy cannot resolve that the sequence cannot contain "..."
        return parse_dims(  # type: ignore[call-overload]
            dim=dim,
            all_dims=all_dims,
            check_exists=check_exists,
            replace_none=replace_none,
        )


def _check_dims(dim: set[Hashable], all_dims: set[Hashable]) -> None:
    wrong_dims = (dim - all_dims) - {...}
    if wrong_dims:
        wrong_dims_str = ", ".join(f"'{d!s}'" for d in wrong_dims)
        raise ValueError(
            f"Dimension(s) {wrong_dims_str} do not exist. Expected one or more of {all_dims}"
        )


_Accessor = TypeVar("_Accessor")


class UncachedAccessor(Generic[_Accessor]):
    """Acts like a property, but on both classes and class instances

    This class is necessary because some tools (e.g. pydoc and sphinx)
    inspect classes for which property returns itself and not the
    accessor.
    """

    def __init__(self, accessor: type[_Accessor]) -> None:
        self._accessor = accessor

    @overload
    def __get__(self, obj: None, cls) -> type[_Accessor]:
        ...

    @overload
    def __get__(self, obj: object, cls) -> _Accessor:
        ...

    def __get__(self, obj: None | object, cls) -> type[_Accessor] | _Accessor:
        if obj is None:
            return self._accessor

        return self._accessor(obj)  # type: ignore  # assume it is a valid accessor!


# Singleton type, as per https://github.com/python/typing/pull/240
class Default(Enum):
    token = 0


_default = Default.token


def iterate_nested(nested_list):
    for item in nested_list:
        if isinstance(item, list):
            yield from iterate_nested(item)
        else:
            yield item


def contains_only_chunked_or_numpy(obj) -> bool:
    """Returns True if xarray object contains only numpy arrays or chunked arrays (i.e. pure dask or cubed).

    Expects obj to be Dataset or DataArray"""
    from xarray.core.dataarray import DataArray
    from xarray.namedarray.pycompat import is_chunked_array

    if isinstance(obj, DataArray):
        obj = obj._to_temp_dataset()

    return all(
        [
            isinstance(var.data, np.ndarray) or is_chunked_array(var.data)
            for var in obj.variables.values()
        ]
    )


def module_available(module: str, minversion: str | None = None) -> bool:
    """Checks whether a module is installed without importing it.

    Use this for a lightweight check and lazy imports.

    Parameters
    ----------
    module : str
        Name of the module.
    minversion : str, optional
        Minimum version of the module

    Returns
    -------
    available : bool
        Whether the module is installed.
    """
    if importlib.util.find_spec(module) is None:
        return False

    if minversion is not None:
        version = importlib.metadata.version(module)

        return Version(version) >= Version(minversion)

    return True


def find_stack_level(test_mode=False) -> int:
    """Find the first place in the stack that is not inside xarray or the Python standard library.

    This is unless the code emanates from a test, in which case we would prefer
    to see the xarray source.

    This function is taken from pandas and modified to exclude standard library paths.

    Parameters
    ----------
    test_mode : bool
        Flag used for testing purposes to switch off the detection of test
        directories in the stack trace.

    Returns
    -------
    stacklevel : int
        First level in the stack that is not part of xarray or the Python standard library.
    """
    import xarray as xr

    pkg_dir = Path(xr.__file__).parent
    test_dir = pkg_dir / "tests"

    std_lib_init = sys.modules["os"].__file__
    # Mostly to appease mypy; I don't think this can happen...
    if std_lib_init is None:
        return 0

    std_lib_dir = Path(std_lib_init).parent

    frame = inspect.currentframe()
    n = 0
    while frame:
        fname = inspect.getfile(frame)
        if (
            fname.startswith(str(pkg_dir))
            and (not fname.startswith(str(test_dir)) or test_mode)
        ) or (
            fname.startswith(str(std_lib_dir))
            and "site-packages" not in fname
            and "dist-packages" not in fname
        ):
            frame = frame.f_back
            n += 1
        else:
            break
    return n


def emit_user_level_warning(message, category=None):
    """Emit a warning at the user level by inspecting the stack trace."""
    stacklevel = find_stack_level()
    warnings.warn(message, category=category, stacklevel=stacklevel)<|MERGE_RESOLUTION|>--- conflicted
+++ resolved
@@ -76,11 +76,7 @@
 from packaging.version import Version
 
 if TYPE_CHECKING:
-<<<<<<< HEAD
-    from xarray.core.types import Dims, ErrorOptionsWithWarn, OrderedDims
-=======
-    from xarray.core.types import Dims, ErrorOptionsWithWarn, T_DuckArray
->>>>>>> 81f38f3d
+    from xarray.core.types import Dims, ErrorOptionsWithWarn
 
 K = TypeVar("K")
 V = TypeVar("V")
