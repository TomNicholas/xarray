--- conflicted
+++ resolved
@@ -623,9 +623,6 @@
 
     @property
     def data(self) -> Any:
-<<<<<<< HEAD
-        """The array's data as a numpy-like array"""
-=======
         """
         The DataArray's data as an array. The underlying array type
         (e.g. dask, sparse, pint) is preserved.
@@ -636,7 +633,6 @@
         DataArray.as_numpy
         DataArray.values
         """
->>>>>>> c5ee050f
         return self.variable.data
 
     @data.setter
@@ -650,11 +646,7 @@
 
         If the array's data is not a numpy.ndarray this will attempt to convert
         it naively using np.array(), which will raise an error if the array
-<<<<<<< HEAD
-        type does not support coercion like this.
-=======
         type does not support coercion like this (e.g. cupy).
->>>>>>> c5ee050f
         """
         return self.variable.values
 
@@ -670,11 +662,8 @@
         --------
         DataArray.as_numpy : Same but returns the surrounding DataArray instead.
         Dataset.as_numpy
-<<<<<<< HEAD
-=======
         DataArray.values
         DataArray.data
->>>>>>> c5ee050f
         """
         return self.variable.to_numpy()
 
@@ -686,11 +675,8 @@
         --------
         DataArray.to_numpy : Same but returns only the data as a numpy.ndarray object.
         Dataset.as_numpy : Converts all variables in a Dataset.
-<<<<<<< HEAD
-=======
         DataArray.values
         DataArray.data
->>>>>>> c5ee050f
         """
         coords = {k: v.as_numpy() for k, v in self._coords.items()}
         return self._replace(self.variable.as_numpy(), coords, indexes=self._indexes)
