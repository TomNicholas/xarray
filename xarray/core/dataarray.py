--- conflicted
+++ resolved
@@ -3215,13 +3215,8 @@
 
     def roll(
         self,
-<<<<<<< HEAD
         shifts: Mapping[Hashable, int] = None,
         roll_coords: bool = False,
-=======
-        shifts: Mapping[Any, int] = None,
-        roll_coords: bool = None,
->>>>>>> ebfc6a3d
         **shifts_kwargs: int,
     ) -> "DataArray":
         """Roll this array by an offset along one or more dimensions.
