from distutils.version import LooseVersion
from importlib import import_module

import numpy as np

from .utils import is_duck_array

integer_types = (int, np.integer)


class DuckArrayModule:
    """
    Solely for internal isinstance and version checks.

    Motivated by having to only import pint when required (as pint currently imports xarray)
    https://github.com/pydata/xarray/pull/5561#discussion_r664815718
    """

    def __init__(self, mod):
        try:
            duck_array_module = import_module(mod)
            duck_array_version = LooseVersion(duck_array_module.__version__)

            if mod == "dask":
                duck_array_type = (import_module("dask.array").Array,)
            elif mod == "pint":
                duck_array_type = (duck_array_module.Quantity,)
            elif mod == "cupy":
                duck_array_type = (duck_array_module.ndarray,)
            elif mod == "sparse":
                duck_array_type = (duck_array_module.SparseArray,)
            else:
                raise NotImplementedError

        except ImportError:  # pragma: no cover
            duck_array_module = None
            duck_array_version = LooseVersion("0.0.0")
            duck_array_type = ()

        self.module = duck_array_module
        self.version = duck_array_version
        self.type = duck_array_type
<<<<<<< HEAD
        self.available = self.version > "0.0.0"
=======
        self.available = duck_array_module is not None
>>>>>>> c5ee050f


def is_duck_dask_array(x):
    if DuckArrayModule("dask").available:
        from dask.base import is_dask_collection

        return is_duck_array(x) and is_dask_collection(x)
    else:
        return False


dsk = DuckArrayModule("dask")
dask_version = dsk.version
dask_array_type = dsk.type

sp = DuckArrayModule("sparse")
sparse_array_type = sp.type
sparse_version = sp.version

cupy_array_type = DuckArrayModule("cupy").type<|MERGE_RESOLUTION|>--- conflicted
+++ resolved
@@ -40,11 +40,7 @@
         self.module = duck_array_module
         self.version = duck_array_version
         self.type = duck_array_type
-<<<<<<< HEAD
-        self.available = self.version > "0.0.0"
-=======
         self.available = duck_array_module is not None
->>>>>>> c5ee050f
 
 
 def is_duck_dask_array(x):
