--- conflicted
+++ resolved
@@ -9,13 +9,8 @@
 from xarray.core import duck_array_ops, utils
 from xarray.core.alignment import align, broadcast
 from xarray.core.computation import apply_ufunc, dot
-<<<<<<< HEAD
-from xarray.core.types import Dims, T_Xarray
+from xarray.core.types import Dims, T_DataArray, T_Xarray
 from xarray.namedarray.utils import is_duck_dask_array
-=======
-from xarray.core.pycompat import is_duck_dask_array
-from xarray.core.types import Dims, T_DataArray, T_Xarray
->>>>>>> 81f38f3d
 from xarray.util.deprecation_helpers import _deprecate_positional_args
 
 # Weighted quantile methods are a subset of the numpy supported quantile methods.
