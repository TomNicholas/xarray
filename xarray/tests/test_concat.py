from __future__ import annotations

from copy import deepcopy
from typing import TYPE_CHECKING, Any, Callable

import numpy as np
import pandas as pd
import pytest

from xarray import DataArray, Dataset, Variable, concat
from xarray.core import dtypes, merge
from xarray.core.coordinates import Coordinates
from xarray.core.indexes import PandasIndex
from xarray.tests import (
    ConcatenatableArray,
    InaccessibleArray,
    assert_array_equal,
    assert_equal,
    assert_identical,
    requires_dask,
)
from xarray.tests.test_dataset import create_test_data

if TYPE_CHECKING:
    from xarray.core.types import CombineAttrsOptions, JoinOptions


# helper method to create multiple tests datasets to concat
def create_concat_datasets(
    num_datasets: int = 2, seed: int | None = None, include_day: bool = True
) -> list[Dataset]:
    rng = np.random.default_rng(seed)
    lat = rng.standard_normal(size=(1, 4))
    lon = rng.standard_normal(size=(1, 4))
    result = []
    variables = ["temperature", "pressure", "humidity", "precipitation", "cloud_cover"]
    for i in range(num_datasets):
        if include_day:
            data_tuple = (
                ["x", "y", "day"],
                rng.standard_normal(size=(1, 4, 2)),
            )
            data_vars = {v: data_tuple for v in variables}
            result.append(
                Dataset(
                    data_vars=data_vars,
                    coords={
                        "lat": (["x", "y"], lat),
                        "lon": (["x", "y"], lon),
                        "day": ["day" + str(i * 2 + 1), "day" + str(i * 2 + 2)],
                    },
                )
            )
        else:
            data_tuple = (
                ["x", "y"],
                rng.standard_normal(size=(1, 4)),
            )
            data_vars = {v: data_tuple for v in variables}
            result.append(
                Dataset(
                    data_vars=data_vars,
                    coords={"lat": (["x", "y"], lat), "lon": (["x", "y"], lon)},
                )
            )

    return result


# helper method to create multiple tests datasets to concat with specific types
def create_typed_datasets(
    num_datasets: int = 2, seed: int | None = None
) -> list[Dataset]:
    var_strings = ["a", "b", "c", "d", "e", "f", "g", "h"]
    result = []
    rng = np.random.default_rng(seed)
    lat = rng.standard_normal(size=(1, 4))
    lon = rng.standard_normal(size=(1, 4))
    for i in range(num_datasets):
        result.append(
            Dataset(
                data_vars={
                    "float": (["x", "y", "day"], rng.standard_normal(size=(1, 4, 2))),
                    "float2": (["x", "y", "day"], rng.standard_normal(size=(1, 4, 2))),
                    "string": (
                        ["x", "y", "day"],
                        rng.choice(var_strings, size=(1, 4, 2)),
                    ),
                    "int": (["x", "y", "day"], rng.integers(0, 10, size=(1, 4, 2))),
                    "datetime64": (
                        ["x", "y", "day"],
                        np.arange(
                            np.datetime64("2017-01-01"), np.datetime64("2017-01-09")
                        ).reshape(1, 4, 2),
                    ),
                    "timedelta64": (
                        ["x", "y", "day"],
                        np.reshape([pd.Timedelta(days=i) for i in range(8)], [1, 4, 2]),
                    ),
                },
                coords={
                    "lat": (["x", "y"], lat),
                    "lon": (["x", "y"], lon),
                    "day": ["day" + str(i * 2 + 1), "day" + str(i * 2 + 2)],
                },
            )
        )
    return result


def test_concat_compat() -> None:
    ds1 = Dataset(
        {
            "has_x_y": (("y", "x"), [[1, 2]]),
            "has_x": ("x", [1, 2]),
            "no_x_y": ("z", [1, 2]),
        },
        coords={"x": [0, 1], "y": [0], "z": [-1, -2]},
    )
    ds2 = Dataset(
        {
            "has_x_y": (("y", "x"), [[3, 4]]),
            "has_x": ("x", [1, 2]),
            "no_x_y": (("q", "z"), [[1, 2]]),
        },
        coords={"x": [0, 1], "y": [1], "z": [-1, -2], "q": [0]},
    )

    result = concat([ds1, ds2], dim="y", data_vars="minimal", compat="broadcast_equals")
    assert_equal(ds2.no_x_y, result.no_x_y.transpose())

    for var in ["has_x", "no_x_y"]:
        assert "y" not in result[var].dims and "y" not in result[var].coords
    with pytest.raises(ValueError, match=r"'q' not present in all datasets"):
        concat([ds1, ds2], dim="q")
    with pytest.raises(ValueError, match=r"'q' not present in all datasets"):
        concat([ds2, ds1], dim="q")


def test_concat_missing_var() -> None:
    datasets = create_concat_datasets(2, seed=123)
    expected = concat(datasets, dim="day")
    vars_to_drop = ["humidity", "precipitation", "cloud_cover"]

    expected = expected.drop_vars(vars_to_drop)
    expected["pressure"][..., 2:] = np.nan

    datasets[0] = datasets[0].drop_vars(vars_to_drop)
    datasets[1] = datasets[1].drop_vars(vars_to_drop + ["pressure"])
    actual = concat(datasets, dim="day")

    assert list(actual.data_vars.keys()) == ["temperature", "pressure"]
    assert_identical(actual, expected)


def test_concat_missing_multiple_consecutive_var() -> None:
    datasets = create_concat_datasets(3, seed=123)
    expected = concat(datasets, dim="day")
    vars_to_drop = ["humidity", "pressure"]

    expected["pressure"][..., :4] = np.nan
    expected["humidity"][..., :4] = np.nan

    datasets[0] = datasets[0].drop_vars(vars_to_drop)
    datasets[1] = datasets[1].drop_vars(vars_to_drop)
    actual = concat(datasets, dim="day")

    assert list(actual.data_vars.keys()) == [
        "temperature",
        "precipitation",
        "cloud_cover",
        "pressure",
        "humidity",
    ]
    assert_identical(actual, expected)


def test_concat_all_empty() -> None:
    ds1 = Dataset()
    ds2 = Dataset()
    expected = Dataset()
    actual = concat([ds1, ds2], dim="new_dim")

    assert_identical(actual, expected)


def test_concat_second_empty() -> None:
    ds1 = Dataset(data_vars={"a": ("y", [0.1])}, coords={"x": 0.1})
    ds2 = Dataset(coords={"x": 0.1})

    expected = Dataset(data_vars={"a": ("y", [0.1, np.nan])}, coords={"x": 0.1})
    actual = concat([ds1, ds2], dim="y")
    assert_identical(actual, expected)

    expected = Dataset(
        data_vars={"a": ("y", [0.1, np.nan])}, coords={"x": ("y", [0.1, 0.1])}
    )
    actual = concat([ds1, ds2], dim="y", coords="all")
    assert_identical(actual, expected)

    # Check concatenating scalar data_var only present in ds1
    ds1["b"] = 0.1
    expected = Dataset(
        data_vars={"a": ("y", [0.1, np.nan]), "b": ("y", [0.1, np.nan])},
        coords={"x": ("y", [0.1, 0.1])},
    )
    actual = concat([ds1, ds2], dim="y", coords="all", data_vars="all")
    assert_identical(actual, expected)

    expected = Dataset(
        data_vars={"a": ("y", [0.1, np.nan]), "b": 0.1}, coords={"x": 0.1}
    )
    actual = concat([ds1, ds2], dim="y", coords="different", data_vars="different")
    assert_identical(actual, expected)


def test_concat_multiple_missing_variables() -> None:
    datasets = create_concat_datasets(2, seed=123)
    expected = concat(datasets, dim="day")
    vars_to_drop = ["pressure", "cloud_cover"]

    expected["pressure"][..., 2:] = np.nan
    expected["cloud_cover"][..., 2:] = np.nan

    datasets[1] = datasets[1].drop_vars(vars_to_drop)
    actual = concat(datasets, dim="day")

    # check the variables orders are the same
    assert list(actual.data_vars.keys()) == [
        "temperature",
        "pressure",
        "humidity",
        "precipitation",
        "cloud_cover",
    ]

    assert_identical(actual, expected)


@pytest.mark.parametrize("include_day", [True, False])
def test_concat_multiple_datasets_missing_vars(include_day: bool) -> None:
    vars_to_drop = [
        "temperature",
        "pressure",
        "humidity",
        "precipitation",
        "cloud_cover",
    ]

    datasets = create_concat_datasets(
        len(vars_to_drop), seed=123, include_day=include_day
    )
    expected = concat(datasets, dim="day")

    for i, name in enumerate(vars_to_drop):
        if include_day:
            expected[name][..., i * 2 : (i + 1) * 2] = np.nan
        else:
            expected[name][i : i + 1, ...] = np.nan

    # set up the test data
    datasets = [ds.drop_vars(varname) for ds, varname in zip(datasets, vars_to_drop)]

    actual = concat(datasets, dim="day")

    assert list(actual.data_vars.keys()) == [
        "pressure",
        "humidity",
        "precipitation",
        "cloud_cover",
        "temperature",
    ]
    assert_identical(actual, expected)


def test_concat_multiple_datasets_with_multiple_missing_variables() -> None:
    vars_to_drop_in_first = ["temperature", "pressure"]
    vars_to_drop_in_second = ["humidity", "precipitation", "cloud_cover"]
    datasets = create_concat_datasets(2, seed=123)
    expected = concat(datasets, dim="day")
    for name in vars_to_drop_in_first:
        expected[name][..., :2] = np.nan
    for name in vars_to_drop_in_second:
        expected[name][..., 2:] = np.nan

    # set up the test data
    datasets[0] = datasets[0].drop_vars(vars_to_drop_in_first)
    datasets[1] = datasets[1].drop_vars(vars_to_drop_in_second)

    actual = concat(datasets, dim="day")

    assert list(actual.data_vars.keys()) == [
        "humidity",
        "precipitation",
        "cloud_cover",
        "temperature",
        "pressure",
    ]
    assert_identical(actual, expected)


@pytest.mark.filterwarnings("ignore:Converting non-nanosecond")
def test_concat_type_of_missing_fill() -> None:
    datasets = create_typed_datasets(2, seed=123)
    expected1 = concat(datasets, dim="day", fill_value=dtypes.NA)
    expected2 = concat(datasets[::-1], dim="day", fill_value=dtypes.NA)
    vars = ["float", "float2", "string", "int", "datetime64", "timedelta64"]
    expected = [expected2, expected1]
    for i, exp in enumerate(expected):
        sl = slice(i * 2, (i + 1) * 2)
        exp["float2"][..., sl] = np.nan
        exp["datetime64"][..., sl] = np.nan
        exp["timedelta64"][..., sl] = np.nan
        var = exp["int"] * 1.0
        var[..., sl] = np.nan
        exp["int"] = var
        var = exp["string"].astype(object)
        var[..., sl] = np.nan
        exp["string"] = var

    # set up the test data
    datasets[1] = datasets[1].drop_vars(vars[1:])

    actual = concat(datasets, dim="day", fill_value=dtypes.NA)

    assert_identical(actual, expected[1])

    # reversed
    actual = concat(datasets[::-1], dim="day", fill_value=dtypes.NA)

    assert_identical(actual, expected[0])


def test_concat_order_when_filling_missing() -> None:
    vars_to_drop_in_first: list[str] = []
    # drop middle
    vars_to_drop_in_second = ["humidity"]
    datasets = create_concat_datasets(2, seed=123)
    expected1 = concat(datasets, dim="day")
    for name in vars_to_drop_in_second:
        expected1[name][..., 2:] = np.nan
    expected2 = concat(datasets[::-1], dim="day")
    for name in vars_to_drop_in_second:
        expected2[name][..., :2] = np.nan

    # set up the test data
    datasets[0] = datasets[0].drop_vars(vars_to_drop_in_first)
    datasets[1] = datasets[1].drop_vars(vars_to_drop_in_second)

    actual = concat(datasets, dim="day")

    assert list(actual.data_vars.keys()) == [
        "temperature",
        "pressure",
        "humidity",
        "precipitation",
        "cloud_cover",
    ]
    assert_identical(actual, expected1)

    actual = concat(datasets[::-1], dim="day")

    assert list(actual.data_vars.keys()) == [
        "temperature",
        "pressure",
        "precipitation",
        "cloud_cover",
        "humidity",
    ]
    assert_identical(actual, expected2)


@pytest.fixture
def concat_var_names() -> Callable:
    # create var names list with one missing value
    def get_varnames(var_cnt: int = 10, list_cnt: int = 10) -> list[list[str]]:
        orig = [f"d{i:02d}" for i in range(var_cnt)]
        var_names = []
        for i in range(0, list_cnt):
            l1 = orig.copy()
            var_names.append(l1)
        return var_names

    return get_varnames


@pytest.fixture
def create_concat_ds() -> Callable:
    def create_ds(
        var_names: list[list[str]],
        dim: bool = False,
        coord: bool = False,
        drop_idx: list[int] | None = None,
    ) -> list[Dataset]:
        out_ds = []
        ds = Dataset()
        ds = ds.assign_coords({"x": np.arange(2)})
        ds = ds.assign_coords({"y": np.arange(3)})
        ds = ds.assign_coords({"z": np.arange(4)})
        for i, dsl in enumerate(var_names):
            vlist = dsl.copy()
            if drop_idx is not None:
                vlist.pop(drop_idx[i])
            foo_data = np.arange(48, dtype=float).reshape(2, 2, 3, 4)
            dsi = ds.copy()
            if coord:
                dsi = ds.assign({"time": (["time"], [i * 2, i * 2 + 1])})
            for k in vlist:
                dsi = dsi.assign({k: (["time", "x", "y", "z"], foo_data.copy())})
            if not dim:
                dsi = dsi.isel(time=0)
            out_ds.append(dsi)
        return out_ds

    return create_ds


@pytest.mark.parametrize("dim", [True, False])
@pytest.mark.parametrize("coord", [True, False])
def test_concat_fill_missing_variables(
    concat_var_names, create_concat_ds, dim: bool, coord: bool
) -> None:
    var_names = concat_var_names()
    drop_idx = [0, 7, 6, 4, 4, 8, 0, 6, 2, 0]

    expected = concat(
        create_concat_ds(var_names, dim=dim, coord=coord), dim="time", data_vars="all"
    )
    for i, idx in enumerate(drop_idx):
        if dim:
            expected[var_names[0][idx]][i * 2 : i * 2 + 2] = np.nan
        else:
            expected[var_names[0][idx]][i] = np.nan

    concat_ds = create_concat_ds(var_names, dim=dim, coord=coord, drop_idx=drop_idx)
    actual = concat(concat_ds, dim="time", data_vars="all")

    assert list(actual.data_vars.keys()) == [
        "d01",
        "d02",
        "d03",
        "d04",
        "d05",
        "d06",
        "d07",
        "d08",
        "d09",
        "d00",
    ]
    assert_identical(actual, expected)


class TestConcatDataset:
    @pytest.fixture
    def data(self) -> Dataset:
        return create_test_data().drop_dims("dim3")

    def rectify_dim_order(self, data, dataset) -> Dataset:
        # return a new dataset with all variable dimensions transposed into
        # the order in which they are found in `data`
        return Dataset(
            {k: v.transpose(*data[k].dims) for k, v in dataset.data_vars.items()},
            dataset.coords,
            attrs=dataset.attrs,
        )

    @pytest.mark.parametrize("coords", ["different", "minimal"])
    @pytest.mark.parametrize("dim", ["dim1", "dim2"])
    def test_concat_simple(self, data, dim, coords) -> None:
        datasets = [g for _, g in data.groupby(dim, squeeze=False)]
        assert_identical(data, concat(datasets, dim, coords=coords))

    def test_concat_merge_variables_present_in_some_datasets(self, data) -> None:
        # coordinates present in some datasets but not others
        ds1 = Dataset(data_vars={"a": ("y", [0.1])}, coords={"x": 0.1})
        ds2 = Dataset(data_vars={"a": ("y", [0.2])}, coords={"z": 0.2})
        actual = concat([ds1, ds2], dim="y", coords="minimal")
        expected = Dataset({"a": ("y", [0.1, 0.2])}, coords={"x": 0.1, "z": 0.2})
        assert_identical(expected, actual)

        # data variables present in some datasets but not others
        split_data = [data.isel(dim1=slice(3)), data.isel(dim1=slice(3, None))]
        data0, data1 = deepcopy(split_data)
        data1["foo"] = ("bar", np.random.randn(10))
        actual = concat([data0, data1], "dim1", data_vars="minimal")
        expected = data.copy().assign(foo=data1.foo)
        assert_identical(expected, actual)

        # expand foo
        actual = concat([data0, data1], "dim1")
        foo = np.ones((8, 10), dtype=data1.foo.dtype) * np.nan
        foo[3:] = data1.foo.values[None, ...]
        expected = data.copy().assign(foo=(["dim1", "bar"], foo))
        assert_identical(expected, actual)

    def test_concat_2(self, data) -> None:
        dim = "dim2"
        datasets = [g.squeeze(dim) for _, g in data.groupby(dim, squeeze=False)]
        concat_over = [k for k, v in data.coords.items() if dim in v.dims and k != dim]
        actual = concat(datasets, data[dim], coords=concat_over)
        assert_identical(data, self.rectify_dim_order(data, actual))

    @pytest.mark.parametrize("coords", ["different", "minimal", "all"])
    @pytest.mark.parametrize("dim", ["dim1", "dim2"])
    def test_concat_coords_kwarg(self, data, dim, coords) -> None:
        data = data.copy(deep=True)
        # make sure the coords argument behaves as expected
        data.coords["extra"] = ("dim4", np.arange(3))
        datasets = [g.squeeze() for _, g in data.groupby(dim, squeeze=False)]

        actual = concat(datasets, data[dim], coords=coords)
        if coords == "all":
            expected = np.array([data["extra"].values for _ in range(data.sizes[dim])])
            assert_array_equal(actual["extra"].values, expected)

        else:
            assert_equal(data["extra"], actual["extra"])

    def test_concat(self, data) -> None:
        split_data = [
            data.isel(dim1=slice(3)),
            data.isel(dim1=3),
            data.isel(dim1=slice(4, None)),
        ]
        assert_identical(data, concat(split_data, "dim1"))

    def test_concat_dim_precedence(self, data) -> None:
        # verify that the dim argument takes precedence over
        # concatenating dataset variables of the same name
        dim = (2 * data["dim1"]).rename("dim1")
        datasets = [g for _, g in data.groupby("dim1", squeeze=False)]
        expected = data.copy()
        expected["dim1"] = dim
        assert_identical(expected, concat(datasets, dim))

    def test_concat_data_vars_typing(self) -> None:
        # Testing typing, can be removed if the next function works with annotations.
        data = Dataset({"foo": ("x", np.random.randn(10))})
        objs: list[Dataset] = [data.isel(x=slice(5)), data.isel(x=slice(5, None))]
        actual = concat(objs, dim="x", data_vars="minimal")
        assert_identical(data, actual)

    def test_concat_data_vars(self) -> None:
        data = Dataset({"foo": ("x", np.random.randn(10))})
        objs: list[Dataset] = [data.isel(x=slice(5)), data.isel(x=slice(5, None))]
        for data_vars in ["minimal", "different", "all", [], ["foo"]]:
            actual = concat(objs, dim="x", data_vars=data_vars)
            assert_identical(data, actual)

    def test_concat_coords(self):
        # TODO: annotating this func fails
        data = Dataset({"foo": ("x", np.random.randn(10))})
        expected = data.assign_coords(c=("x", [0] * 5 + [1] * 5))
        objs = [
            data.isel(x=slice(5)).assign_coords(c=0),
            data.isel(x=slice(5, None)).assign_coords(c=1),
        ]
        for coords in ["different", "all", ["c"]]:
            actual = concat(objs, dim="x", coords=coords)
            assert_identical(expected, actual)
        for coords in ["minimal", []]:
            with pytest.raises(merge.MergeError, match="conflicting values"):
                concat(objs, dim="x", coords=coords)

    def test_concat_constant_index(self):
        # TODO: annotating this func fails
        # GH425
        ds1 = Dataset({"foo": 1.5}, {"y": 1})
        ds2 = Dataset({"foo": 2.5}, {"y": 1})
        expected = Dataset({"foo": ("y", [1.5, 2.5]), "y": [1, 1]})
        for mode in ["different", "all", ["foo"]]:
            actual = concat([ds1, ds2], "y", data_vars=mode)
            assert_identical(expected, actual)
        with pytest.raises(merge.MergeError, match="conflicting values"):
            # previously dim="y", and raised error which makes no sense.
            # "foo" has dimension "y" so minimal should concatenate it?
            concat([ds1, ds2], "new_dim", data_vars="minimal")

    def test_concat_size0(self) -> None:
        data = create_test_data()
        split_data = [data.isel(dim1=slice(0, 0)), data]
        actual = concat(split_data, "dim1")
        assert_identical(data, actual)

        actual = concat(split_data[::-1], "dim1")
        assert_identical(data, actual)

    def test_concat_autoalign(self) -> None:
        ds1 = Dataset({"foo": DataArray([1, 2], coords=[("x", [1, 2])])})
        ds2 = Dataset({"foo": DataArray([1, 2], coords=[("x", [1, 3])])})
        actual = concat([ds1, ds2], "y")
        expected = Dataset(
            {
                "foo": DataArray(
                    [[1, 2, np.nan], [1, np.nan, 2]],
                    dims=["y", "x"],
                    coords={"x": [1, 2, 3]},
                )
            }
        )
        assert_identical(expected, actual)

    def test_concat_errors(self):
        # TODO: annotating this func fails
        data = create_test_data()
        split_data = [data.isel(dim1=slice(3)), data.isel(dim1=slice(3, None))]

        with pytest.raises(ValueError, match=r"must supply at least one"):
            concat([], "dim1")

        with pytest.raises(ValueError, match=r"Cannot specify both .*='different'"):
            concat(
                [data, data], dim="concat_dim", data_vars="different", compat="override"
            )

        with pytest.raises(ValueError, match=r"must supply at least one"):
            concat([], "dim1")

        with pytest.raises(ValueError, match=r"are not found in the coordinates"):
            concat([data, data], "new_dim", coords=["not_found"])

        with pytest.raises(ValueError, match=r"are not found in the data variables"):
            concat([data, data], "new_dim", data_vars=["not_found"])

        with pytest.raises(ValueError, match=r"global attributes not"):
            # call deepcopy separately to get unique attrs
            data0 = deepcopy(split_data[0])
            data1 = deepcopy(split_data[1])
            data1.attrs["foo"] = "bar"
            concat([data0, data1], "dim1", compat="identical")
        assert_identical(data, concat([data0, data1], "dim1", compat="equals"))

        with pytest.raises(ValueError, match=r"compat.* invalid"):
            concat(split_data, "dim1", compat="foobar")

        with pytest.raises(ValueError, match=r"unexpected value for"):
            concat([data, data], "new_dim", coords="foobar")

        with pytest.raises(
            ValueError, match=r"coordinate in some datasets but not others"
        ):
            concat([Dataset({"x": 0}), Dataset({"x": [1]})], dim="z")

        with pytest.raises(
            ValueError, match=r"coordinate in some datasets but not others"
        ):
            concat([Dataset({"x": 0}), Dataset({}, {"x": 1})], dim="z")

    def test_concat_join_kwarg(self) -> None:
        ds1 = Dataset({"a": (("x", "y"), [[0]])}, coords={"x": [0], "y": [0]})
        ds2 = Dataset({"a": (("x", "y"), [[0]])}, coords={"x": [1], "y": [0.0001]})

        expected: dict[JoinOptions, Any] = {}
        expected["outer"] = Dataset(
            {"a": (("x", "y"), [[0, np.nan], [np.nan, 0]])},
            {"x": [0, 1], "y": [0, 0.0001]},
        )
        expected["inner"] = Dataset(
            {"a": (("x", "y"), [[], []])}, {"x": [0, 1], "y": []}
        )
        expected["left"] = Dataset(
            {"a": (("x", "y"), np.array([0, np.nan], ndmin=2).T)},
            coords={"x": [0, 1], "y": [0]},
        )
        expected["right"] = Dataset(
            {"a": (("x", "y"), np.array([np.nan, 0], ndmin=2).T)},
            coords={"x": [0, 1], "y": [0.0001]},
        )
        expected["override"] = Dataset(
            {"a": (("x", "y"), np.array([0, 0], ndmin=2).T)},
            coords={"x": [0, 1], "y": [0]},
        )

        with pytest.raises(ValueError, match=r"cannot align.*exact.*dimensions.*'y'"):
            actual = concat([ds1, ds2], join="exact", dim="x")

        for join in expected:
            actual = concat([ds1, ds2], join=join, dim="x")
            assert_equal(actual, expected[join])

        # regression test for #3681
        actual = concat(
            [ds1.drop_vars("x"), ds2.drop_vars("x")], join="override", dim="y"
        )
        expected2 = Dataset(
            {"a": (("x", "y"), np.array([0, 0], ndmin=2))}, coords={"y": [0, 0.0001]}
        )
        assert_identical(actual, expected2)

    @pytest.mark.parametrize(
        "combine_attrs, var1_attrs, var2_attrs, expected_attrs, expect_exception",
        [
            (
                "no_conflicts",
                {"a": 1, "b": 2},
                {"a": 1, "c": 3},
                {"a": 1, "b": 2, "c": 3},
                False,
            ),
            ("no_conflicts", {"a": 1, "b": 2}, {}, {"a": 1, "b": 2}, False),
            ("no_conflicts", {}, {"a": 1, "c": 3}, {"a": 1, "c": 3}, False),
            (
                "no_conflicts",
                {"a": 1, "b": 2},
                {"a": 4, "c": 3},
                {"a": 1, "b": 2, "c": 3},
                True,
            ),
            ("drop", {"a": 1, "b": 2}, {"a": 1, "c": 3}, {}, False),
            ("identical", {"a": 1, "b": 2}, {"a": 1, "b": 2}, {"a": 1, "b": 2}, False),
            ("identical", {"a": 1, "b": 2}, {"a": 1, "c": 3}, {"a": 1, "b": 2}, True),
            (
                "override",
                {"a": 1, "b": 2},
                {"a": 4, "b": 5, "c": 3},
                {"a": 1, "b": 2},
                False,
            ),
            (
                "drop_conflicts",
                {"a": 41, "b": 42, "c": 43},
                {"b": 2, "c": 43, "d": 44},
                {"a": 41, "c": 43, "d": 44},
                False,
            ),
            (
                lambda attrs, context: {"a": -1, "b": 0, "c": 1} if any(attrs) else {},
                {"a": 41, "b": 42, "c": 43},
                {"b": 2, "c": 43, "d": 44},
                {"a": -1, "b": 0, "c": 1},
                False,
            ),
        ],
    )
    def test_concat_combine_attrs_kwarg(
        self, combine_attrs, var1_attrs, var2_attrs, expected_attrs, expect_exception
    ):
        ds1 = Dataset({"a": ("x", [0])}, coords={"x": [0]}, attrs=var1_attrs)
        ds2 = Dataset({"a": ("x", [0])}, coords={"x": [1]}, attrs=var2_attrs)

        if expect_exception:
            with pytest.raises(ValueError, match=f"combine_attrs='{combine_attrs}'"):
                concat([ds1, ds2], dim="x", combine_attrs=combine_attrs)
        else:
            actual = concat([ds1, ds2], dim="x", combine_attrs=combine_attrs)
            expected = Dataset(
                {"a": ("x", [0, 0])}, {"x": [0, 1]}, attrs=expected_attrs
            )

            assert_identical(actual, expected)

    @pytest.mark.parametrize(
        "combine_attrs, attrs1, attrs2, expected_attrs, expect_exception",
        [
            (
                "no_conflicts",
                {"a": 1, "b": 2},
                {"a": 1, "c": 3},
                {"a": 1, "b": 2, "c": 3},
                False,
            ),
            ("no_conflicts", {"a": 1, "b": 2}, {}, {"a": 1, "b": 2}, False),
            ("no_conflicts", {}, {"a": 1, "c": 3}, {"a": 1, "c": 3}, False),
            (
                "no_conflicts",
                {"a": 1, "b": 2},
                {"a": 4, "c": 3},
                {"a": 1, "b": 2, "c": 3},
                True,
            ),
            ("drop", {"a": 1, "b": 2}, {"a": 1, "c": 3}, {}, False),
            ("identical", {"a": 1, "b": 2}, {"a": 1, "b": 2}, {"a": 1, "b": 2}, False),
            ("identical", {"a": 1, "b": 2}, {"a": 1, "c": 3}, {"a": 1, "b": 2}, True),
            (
                "override",
                {"a": 1, "b": 2},
                {"a": 4, "b": 5, "c": 3},
                {"a": 1, "b": 2},
                False,
            ),
            (
                "drop_conflicts",
                {"a": 41, "b": 42, "c": 43},
                {"b": 2, "c": 43, "d": 44},
                {"a": 41, "c": 43, "d": 44},
                False,
            ),
            (
                lambda attrs, context: {"a": -1, "b": 0, "c": 1} if any(attrs) else {},
                {"a": 41, "b": 42, "c": 43},
                {"b": 2, "c": 43, "d": 44},
                {"a": -1, "b": 0, "c": 1},
                False,
            ),
        ],
    )
    def test_concat_combine_attrs_kwarg_variables(
        self, combine_attrs, attrs1, attrs2, expected_attrs, expect_exception
    ):
        """check that combine_attrs is used on data variables and coords"""
        ds1 = Dataset({"a": ("x", [0], attrs1)}, coords={"x": ("x", [0], attrs1)})
        ds2 = Dataset({"a": ("x", [0], attrs2)}, coords={"x": ("x", [1], attrs2)})

        if expect_exception:
            with pytest.raises(ValueError, match=f"combine_attrs='{combine_attrs}'"):
                concat([ds1, ds2], dim="x", combine_attrs=combine_attrs)
        else:
            actual = concat([ds1, ds2], dim="x", combine_attrs=combine_attrs)
            expected = Dataset(
                {"a": ("x", [0, 0], expected_attrs)},
                {"x": ("x", [0, 1], expected_attrs)},
            )

            assert_identical(actual, expected)

    def test_concat_promote_shape(self) -> None:
        # mixed dims within variables
        objs = [Dataset({}, {"x": 0}), Dataset({"x": [1]})]
        actual = concat(objs, "x")
        expected = Dataset({"x": [0, 1]})
        assert_identical(actual, expected)

        objs = [Dataset({"x": [0]}), Dataset({}, {"x": 1})]
        actual = concat(objs, "x")
        assert_identical(actual, expected)

        # mixed dims between variables
        objs = [Dataset({"x": [2], "y": 3}), Dataset({"x": [4], "y": 5})]
        actual = concat(objs, "x")
        expected = Dataset({"x": [2, 4], "y": ("x", [3, 5])})
        assert_identical(actual, expected)

        # mixed dims in coord variable
        objs = [Dataset({"x": [0]}, {"y": -1}), Dataset({"x": [1]}, {"y": ("x", [-2])})]
        actual = concat(objs, "x")
        expected = Dataset({"x": [0, 1]}, {"y": ("x", [-1, -2])})
        assert_identical(actual, expected)

        # scalars with mixed lengths along concat dim -- values should repeat
        objs = [Dataset({"x": [0]}, {"y": -1}), Dataset({"x": [1, 2]}, {"y": -2})]
        actual = concat(objs, "x")
        expected = Dataset({"x": [0, 1, 2]}, {"y": ("x", [-1, -2, -2])})
        assert_identical(actual, expected)

        # broadcast 1d x 1d -> 2d
        objs = [
            Dataset({"z": ("x", [-1])}, {"x": [0], "y": [0]}),
            Dataset({"z": ("y", [1])}, {"x": [1], "y": [0]}),
        ]
        actual = concat(objs, "x")
        expected = Dataset({"z": (("x", "y"), [[-1], [1]])}, {"x": [0, 1], "y": [0]})
        assert_identical(actual, expected)

        # regression GH6384
        objs = [
            Dataset({}, {"x": pd.Interval(-1, 0, closed="right")}),
            Dataset({"x": [pd.Interval(0, 1, closed="right")]}),
        ]
        actual = concat(objs, "x")
        expected = Dataset(
            {
                "x": [
                    pd.Interval(-1, 0, closed="right"),
                    pd.Interval(0, 1, closed="right"),
                ]
            }
        )
        assert_identical(actual, expected)

        # regression GH6416 (coord dtype) and GH6434
        time_data1 = np.array(["2022-01-01", "2022-02-01"], dtype="datetime64[ns]")
        time_data2 = np.array("2022-03-01", dtype="datetime64[ns]")
        time_expected = np.array(
            ["2022-01-01", "2022-02-01", "2022-03-01"], dtype="datetime64[ns]"
        )
        objs = [Dataset({}, {"time": time_data1}), Dataset({}, {"time": time_data2})]
        actual = concat(objs, "time")
        expected = Dataset({}, {"time": time_expected})
        assert_identical(actual, expected)
        assert isinstance(actual.indexes["time"], pd.DatetimeIndex)

    def test_concat_do_not_promote(self) -> None:
        # GH438
        objs = [
            Dataset({"y": ("t", [1])}, {"x": 1, "t": [0]}),
            Dataset({"y": ("t", [2])}, {"x": 1, "t": [0]}),
        ]
        expected = Dataset({"y": ("t", [1, 2])}, {"x": 1, "t": [0, 0]})
        actual = concat(objs, "t")
        assert_identical(expected, actual)

        objs = [
            Dataset({"y": ("t", [1])}, {"x": 1, "t": [0]}),
            Dataset({"y": ("t", [2])}, {"x": 2, "t": [0]}),
        ]
        with pytest.raises(ValueError):
            concat(objs, "t", coords="minimal")

    def test_concat_dim_is_variable(self) -> None:
        objs = [Dataset({"x": 0}), Dataset({"x": 1})]
        coord = Variable("y", [3, 4], attrs={"foo": "bar"})
        expected = Dataset({"x": ("y", [0, 1]), "y": coord})
        actual = concat(objs, coord)
        assert_identical(actual, expected)

    def test_concat_dim_is_dataarray(self) -> None:
        objs = [Dataset({"x": 0}), Dataset({"x": 1})]
        coord = DataArray([3, 4], dims="y", attrs={"foo": "bar"})
        expected = Dataset({"x": ("y", [0, 1]), "y": coord})
        actual = concat(objs, coord)
        assert_identical(actual, expected)

    def test_concat_multiindex(self) -> None:
        midx = pd.MultiIndex.from_product([[1, 2, 3], ["a", "b"]])
        midx_coords = Coordinates.from_pandas_multiindex(midx, "x")
        expected = Dataset(coords=midx_coords)
        actual = concat(
            [expected.isel(x=slice(2)), expected.isel(x=slice(2, None))], "x"
        )
        assert expected.equals(actual)
        assert isinstance(actual.x.to_index(), pd.MultiIndex)

    def test_concat_along_new_dim_multiindex(self) -> None:
        # see https://github.com/pydata/xarray/issues/6881
        level_names = ["x_level_0", "x_level_1"]
        midx = pd.MultiIndex.from_product([[1, 2, 3], ["a", "b"]], names=level_names)
        midx_coords = Coordinates.from_pandas_multiindex(midx, "x")
        ds = Dataset(coords=midx_coords)
        concatenated = concat([ds], "new")
        actual = list(concatenated.xindexes.get_all_coords("x"))
        expected = ["x"] + level_names
        assert actual == expected

    @pytest.mark.parametrize("fill_value", [dtypes.NA, 2, 2.0, {"a": 2, "b": 1}])
    def test_concat_fill_value(self, fill_value) -> None:
        datasets = [
            Dataset({"a": ("x", [2, 3]), "b": ("x", [-2, 1]), "x": [1, 2]}),
            Dataset({"a": ("x", [1, 2]), "b": ("x", [3, -1]), "x": [0, 1]}),
        ]
        if fill_value == dtypes.NA:
            # if we supply the default, we expect the missing value for a
            # float array
            fill_value_a = fill_value_b = np.nan
        elif isinstance(fill_value, dict):
            fill_value_a = fill_value["a"]
            fill_value_b = fill_value["b"]
        else:
            fill_value_a = fill_value_b = fill_value
        expected = Dataset(
            {
                "a": (("t", "x"), [[fill_value_a, 2, 3], [1, 2, fill_value_a]]),
                "b": (("t", "x"), [[fill_value_b, -2, 1], [3, -1, fill_value_b]]),
            },
            {"x": [0, 1, 2]},
        )
        actual = concat(datasets, dim="t", fill_value=fill_value)
        assert_identical(actual, expected)

    @pytest.mark.parametrize("dtype", [str, bytes])
    @pytest.mark.parametrize("dim", ["x1", "x2"])
    def test_concat_str_dtype(self, dtype, dim) -> None:
        data = np.arange(4).reshape([2, 2])

        da1 = Dataset(
            {
                "data": (["x1", "x2"], data),
                "x1": [0, 1],
                "x2": np.array(["a", "b"], dtype=dtype),
            }
        )
        da2 = Dataset(
            {
                "data": (["x1", "x2"], data),
                "x1": np.array([1, 2]),
                "x2": np.array(["c", "d"], dtype=dtype),
            }
        )
        actual = concat([da1, da2], dim=dim)

        assert np.issubdtype(actual.x2.dtype, dtype)

    def test_concat_avoids_index_auto_creation(self) -> None:
<<<<<<< HEAD
        # TODO once passing indexes={} directly to Dataset constructor is allowed then no need to create coords first
        coords = Coordinates(
            {"x": ConcatenatableArray(np.array([1, 2, 3]))}, indexes={}
        )
        datasets = [
            Dataset(
                {"a": (["x", "y"], ConcatenatableArray(np.zeros((3, 3))))},
=======
        # TODO once passing indexes={} directly to DataArray constructor is allowed then no need to create coords first
        coords = Coordinates({"x": np.array([1, 2, 3])}, indexes={})
        datasets = [
            Dataset(
                {"a": (["x", "y"], np.zeros((3, 3)))},
>>>>>>> 7fb075a8
                coords=coords,
            )
            for _ in range(2)
        ]
        # should not raise on concat
        combined = concat(datasets, dim="x")
        assert combined["a"].shape == (6, 3)
        assert combined["a"].dims == ("x", "y")

        # nor have auto-created any indexes
        assert combined.indexes == {}

        # should not raise on stack
        combined = concat(datasets, dim="z")
        assert combined["a"].shape == (2, 3, 3)
        assert combined["a"].dims == ("z", "x", "y")

        # nor have auto-created any indexes
        assert combined.indexes == {}


class TestConcatDataArray:
    def test_concat(self) -> None:
        ds = Dataset(
            {
                "foo": (["x", "y"], np.random.random((2, 3))),
                "bar": (["x", "y"], np.random.random((2, 3))),
            },
            {"x": [0, 1]},
        )
        foo = ds["foo"]
        bar = ds["bar"]

        # from dataset array:
        expected = DataArray(
            np.array([foo.values, bar.values]),
            dims=["w", "x", "y"],
            coords={"x": [0, 1]},
        )
        actual = concat([foo, bar], "w")
        assert_equal(expected, actual)
        # from iteration:
        grouped = [g.squeeze() for _, g in foo.groupby("x", squeeze=False)]
        stacked = concat(grouped, ds["x"])
        assert_identical(foo, stacked)
        # with an index as the 'dim' argument
        stacked = concat(grouped, pd.Index(ds["x"], name="x"))
        assert_identical(foo, stacked)

        actual2 = concat([foo[0], foo[1]], pd.Index([0, 1])).reset_coords(drop=True)
        expected = foo[:2].rename({"x": "concat_dim"})
        assert_identical(expected, actual2)

        actual3 = concat([foo[0], foo[1]], [0, 1]).reset_coords(drop=True)
        expected = foo[:2].rename({"x": "concat_dim"})
        assert_identical(expected, actual3)

        with pytest.raises(ValueError, match=r"not identical"):
            concat([foo, bar], dim="w", compat="identical")

        with pytest.raises(ValueError, match=r"not a valid argument"):
            concat([foo, bar], dim="w", data_vars="minimal")

    def test_concat_encoding(self) -> None:
        # Regression test for GH1297
        ds = Dataset(
            {
                "foo": (["x", "y"], np.random.random((2, 3))),
                "bar": (["x", "y"], np.random.random((2, 3))),
            },
            {"x": [0, 1]},
        )
        foo = ds["foo"]
        foo.encoding = {"complevel": 5}
        ds.encoding = {"unlimited_dims": "x"}
        assert concat([foo, foo], dim="x").encoding == foo.encoding
        assert concat([ds, ds], dim="x").encoding == ds.encoding

    @requires_dask
    def test_concat_lazy(self) -> None:
        import dask.array as da

        arrays = [
            DataArray(
                da.from_array(InaccessibleArray(np.zeros((3, 3))), 3), dims=["x", "y"]
            )
            for _ in range(2)
        ]
        # should not raise
        combined = concat(arrays, dim="z")
        assert combined.shape == (2, 3, 3)
        assert combined.dims == ("z", "x", "y")

    def test_concat_avoids_index_auto_creation(self) -> None:
        # TODO once passing indexes={} directly to DataArray constructor is allowed then no need to create coords first
<<<<<<< HEAD
        coords = Coordinates(
            {"x": ConcatenatableArray(np.array([1, 2, 3]))}, indexes={}
        )
        arrays = [
            DataArray(
                ConcatenatableArray(np.zeros((3, 3))),
=======
        coords = Coordinates({"x": np.array([1, 2, 3])}, indexes={})
        arrays = [
            DataArray(
                np.zeros((3, 3)),
>>>>>>> 7fb075a8
                dims=["x", "y"],
                coords=coords,
            )
            for _ in range(2)
        ]
        # should not raise on concat
        combined = concat(arrays, dim="x")
        assert combined.shape == (6, 3)
        assert combined.dims == ("x", "y")

        # nor have auto-created any indexes
        assert combined.indexes == {}

        # should not raise on stack
        combined = concat(arrays, dim="z")
        assert combined.shape == (2, 3, 3)
        assert combined.dims == ("z", "x", "y")

        # nor have auto-created any indexes
        assert combined.indexes == {}

    @pytest.mark.parametrize("fill_value", [dtypes.NA, 2, 2.0])
    def test_concat_fill_value(self, fill_value) -> None:
        foo = DataArray([1, 2], coords=[("x", [1, 2])])
        bar = DataArray([1, 2], coords=[("x", [1, 3])])
        if fill_value == dtypes.NA:
            # if we supply the default, we expect the missing value for a
            # float array
            fill_value = np.nan
        expected = DataArray(
            [[1, 2, fill_value], [1, fill_value, 2]],
            dims=["y", "x"],
            coords={"x": [1, 2, 3]},
        )
        actual = concat((foo, bar), dim="y", fill_value=fill_value)
        assert_identical(actual, expected)

    def test_concat_join_kwarg(self) -> None:
        ds1 = Dataset(
            {"a": (("x", "y"), [[0]])}, coords={"x": [0], "y": [0]}
        ).to_dataarray()
        ds2 = Dataset(
            {"a": (("x", "y"), [[0]])}, coords={"x": [1], "y": [0.0001]}
        ).to_dataarray()

        expected: dict[JoinOptions, Any] = {}
        expected["outer"] = Dataset(
            {"a": (("x", "y"), [[0, np.nan], [np.nan, 0]])},
            {"x": [0, 1], "y": [0, 0.0001]},
        )
        expected["inner"] = Dataset(
            {"a": (("x", "y"), [[], []])}, {"x": [0, 1], "y": []}
        )
        expected["left"] = Dataset(
            {"a": (("x", "y"), np.array([0, np.nan], ndmin=2).T)},
            coords={"x": [0, 1], "y": [0]},
        )
        expected["right"] = Dataset(
            {"a": (("x", "y"), np.array([np.nan, 0], ndmin=2).T)},
            coords={"x": [0, 1], "y": [0.0001]},
        )
        expected["override"] = Dataset(
            {"a": (("x", "y"), np.array([0, 0], ndmin=2).T)},
            coords={"x": [0, 1], "y": [0]},
        )

        with pytest.raises(ValueError, match=r"cannot align.*exact.*dimensions.*'y'"):
            actual = concat([ds1, ds2], join="exact", dim="x")

        for join in expected:
            actual = concat([ds1, ds2], join=join, dim="x")
            assert_equal(actual, expected[join].to_dataarray())

    def test_concat_combine_attrs_kwarg(self) -> None:
        da1 = DataArray([0], coords=[("x", [0])], attrs={"b": 42})
        da2 = DataArray([0], coords=[("x", [1])], attrs={"b": 42, "c": 43})

        expected: dict[CombineAttrsOptions, Any] = {}
        expected["drop"] = DataArray([0, 0], coords=[("x", [0, 1])])
        expected["no_conflicts"] = DataArray(
            [0, 0], coords=[("x", [0, 1])], attrs={"b": 42, "c": 43}
        )
        expected["override"] = DataArray(
            [0, 0], coords=[("x", [0, 1])], attrs={"b": 42}
        )

        with pytest.raises(ValueError, match=r"combine_attrs='identical'"):
            actual = concat([da1, da2], dim="x", combine_attrs="identical")
        with pytest.raises(ValueError, match=r"combine_attrs='no_conflicts'"):
            da3 = da2.copy(deep=True)
            da3.attrs["b"] = 44
            actual = concat([da1, da3], dim="x", combine_attrs="no_conflicts")

        for combine_attrs in expected:
            actual = concat([da1, da2], dim="x", combine_attrs=combine_attrs)
            assert_identical(actual, expected[combine_attrs])

    @pytest.mark.parametrize("dtype", [str, bytes])
    @pytest.mark.parametrize("dim", ["x1", "x2"])
    def test_concat_str_dtype(self, dtype, dim) -> None:
        data = np.arange(4).reshape([2, 2])

        da1 = DataArray(
            data=data,
            dims=["x1", "x2"],
            coords={"x1": [0, 1], "x2": np.array(["a", "b"], dtype=dtype)},
        )
        da2 = DataArray(
            data=data,
            dims=["x1", "x2"],
            coords={"x1": np.array([1, 2]), "x2": np.array(["c", "d"], dtype=dtype)},
        )
        actual = concat([da1, da2], dim=dim)

        assert np.issubdtype(actual.x2.dtype, dtype)

    def test_concat_coord_name(self) -> None:
        da = DataArray([0], dims="a")
        da_concat = concat([da, da], dim=DataArray([0, 1], dims="b"))
        assert list(da_concat.coords) == ["b"]

        da_concat_std = concat([da, da], dim=DataArray([0, 1]))
        assert list(da_concat_std.coords) == ["dim_0"]


@pytest.mark.parametrize("attr1", ({"a": {"meta": [10, 20, 30]}}, {"a": [1, 2, 3]}, {}))
@pytest.mark.parametrize("attr2", ({"a": [1, 2, 3]}, {}))
def test_concat_attrs_first_variable(attr1, attr2) -> None:

    arrs = [
        DataArray([[1], [2]], dims=["x", "y"], attrs=attr1),
        DataArray([[3], [4]], dims=["x", "y"], attrs=attr2),
    ]

    concat_attrs = concat(arrs, "y").attrs
    assert concat_attrs == attr1


def test_concat_merge_single_non_dim_coord():
    # TODO: annotating this func fails
    da1 = DataArray([1, 2, 3], dims="x", coords={"x": [1, 2, 3], "y": 1})
    da2 = DataArray([4, 5, 6], dims="x", coords={"x": [4, 5, 6]})

    expected = DataArray(range(1, 7), dims="x", coords={"x": range(1, 7), "y": 1})

    for coords in ["different", "minimal"]:
        actual = concat([da1, da2], "x", coords=coords)
        assert_identical(actual, expected)

    with pytest.raises(ValueError, match=r"'y' not present in all datasets."):
        concat([da1, da2], dim="x", coords="all")

    da1 = DataArray([1, 2, 3], dims="x", coords={"x": [1, 2, 3], "y": 1})
    da2 = DataArray([4, 5, 6], dims="x", coords={"x": [4, 5, 6]})
    da3 = DataArray([7, 8, 9], dims="x", coords={"x": [7, 8, 9], "y": 1})
    for coords in ["different", "all"]:
        with pytest.raises(ValueError, match=r"'y' not present in all datasets"):
            concat([da1, da2, da3], dim="x", coords=coords)


def test_concat_preserve_coordinate_order() -> None:
    x = np.arange(0, 5)
    y = np.arange(0, 10)
    time = np.arange(0, 4)
    data = np.zeros((4, 10, 5), dtype=bool)

    ds1 = Dataset(
        {"data": (["time", "y", "x"], data[0:2])},
        coords={"time": time[0:2], "y": y, "x": x},
    )
    ds2 = Dataset(
        {"data": (["time", "y", "x"], data[2:4])},
        coords={"time": time[2:4], "y": y, "x": x},
    )

    expected = Dataset(
        {"data": (["time", "y", "x"], data)},
        coords={"time": time, "y": y, "x": x},
    )

    actual = concat([ds1, ds2], dim="time")

    # check dimension order
    for act, exp in zip(actual.dims, expected.dims):
        assert act == exp
        assert actual.sizes[act] == expected.sizes[exp]

    # check coordinate order
    for act, exp in zip(actual.coords, expected.coords):
        assert act == exp
        assert_identical(actual.coords[act], expected.coords[exp])


def test_concat_typing_check() -> None:
    ds = Dataset({"foo": 1}, {"bar": 2})
    da = Dataset({"foo": 3}, {"bar": 4}).to_dataarray(dim="foo")

    # concatenate a list of non-homogeneous types must raise TypeError
    with pytest.raises(
        TypeError,
        match="The elements in the input list need to be either all 'Dataset's or all 'DataArray's",
    ):
        concat([ds, da], dim="foo")  # type: ignore
    with pytest.raises(
        TypeError,
        match="The elements in the input list need to be either all 'Dataset's or all 'DataArray's",
    ):
        concat([da, ds], dim="foo")  # type: ignore


def test_concat_not_all_indexes() -> None:
    ds1 = Dataset(coords={"x": ("x", [1, 2])})
    # ds2.x has no default index
    ds2 = Dataset(coords={"x": ("y", [3, 4])})

    with pytest.raises(
        ValueError, match=r"'x' must have either an index or no index in all datasets.*"
    ):
        concat([ds1, ds2], dim="x")


def test_concat_index_not_same_dim() -> None:
    ds1 = Dataset(coords={"x": ("x", [1, 2])})
    ds2 = Dataset(coords={"x": ("y", [3, 4])})
    # TODO: use public API for setting a non-default index, when available
    ds2._indexes["x"] = PandasIndex([3, 4], "y")

    with pytest.raises(
        ValueError,
        match=r"Cannot concatenate along dimension 'x' indexes with dimensions.*",
    ):
        concat([ds1, ds2], dim="x")<|MERGE_RESOLUTION|>--- conflicted
+++ resolved
@@ -12,7 +12,6 @@
 from xarray.core.coordinates import Coordinates
 from xarray.core.indexes import PandasIndex
 from xarray.tests import (
-    ConcatenatableArray,
     InaccessibleArray,
     assert_array_equal,
     assert_equal,
@@ -980,21 +979,11 @@
         assert np.issubdtype(actual.x2.dtype, dtype)
 
     def test_concat_avoids_index_auto_creation(self) -> None:
-<<<<<<< HEAD
-        # TODO once passing indexes={} directly to Dataset constructor is allowed then no need to create coords first
-        coords = Coordinates(
-            {"x": ConcatenatableArray(np.array([1, 2, 3]))}, indexes={}
-        )
-        datasets = [
-            Dataset(
-                {"a": (["x", "y"], ConcatenatableArray(np.zeros((3, 3))))},
-=======
         # TODO once passing indexes={} directly to DataArray constructor is allowed then no need to create coords first
         coords = Coordinates({"x": np.array([1, 2, 3])}, indexes={})
         datasets = [
             Dataset(
                 {"a": (["x", "y"], np.zeros((3, 3)))},
->>>>>>> 7fb075a8
                 coords=coords,
             )
             for _ in range(2)
@@ -1090,19 +1079,10 @@
 
     def test_concat_avoids_index_auto_creation(self) -> None:
         # TODO once passing indexes={} directly to DataArray constructor is allowed then no need to create coords first
-<<<<<<< HEAD
-        coords = Coordinates(
-            {"x": ConcatenatableArray(np.array([1, 2, 3]))}, indexes={}
-        )
-        arrays = [
-            DataArray(
-                ConcatenatableArray(np.zeros((3, 3))),
-=======
         coords = Coordinates({"x": np.array([1, 2, 3])}, indexes={})
         arrays = [
             DataArray(
                 np.zeros((3, 3)),
->>>>>>> 7fb075a8
                 dims=["x", "y"],
                 coords=coords,
             )
