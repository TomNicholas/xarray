--- conflicted
+++ resolved
@@ -1023,20 +1023,13 @@
                 pass
 
     def test_roundtrip_example_1_netcdf_gz(self):
-<<<<<<< HEAD
         if sys.version_info[:2] < (2, 7):
-            with raises_regex(ValueError,
-                                         'gzipped netCDF not supported'):
+            with raises_regex(ValueError, 'gzipped netCDF not supported'):
                 open_example_dataset('example_1.nc.gz')
         else:
             with open_example_dataset('example_1.nc.gz') as expected:
                 with open_example_dataset('example_1.nc') as actual:
                     self.assertDatasetIdentical(expected, actual)
-=======
-        with open_example_dataset('example_1.nc.gz') as expected:
-            with open_example_dataset('example_1.nc') as actual:
-                self.assertDatasetIdentical(expected, actual)
->>>>>>> 63902306
 
     def test_netcdf3_endianness(self):
         # regression test for GH416
