--- conflicted
+++ resolved
@@ -42,20 +42,12 @@
   - pytest-env
   - pytest-xdist
   - rasterio=1.1
-<<<<<<< HEAD
   - scipy=1.5
   - seaborn=0.11
-  - setuptools=40.4
+  # don't need to pin setuptools, now that we don't depend on it
+  - setuptools
   - sparse=0.11
   - toolz=0.11
-=======
-  - scipy=1.4
-  - seaborn=0.10
-  # don't need to pin setuptools, now that we don't depend on it
-  - setuptools
-  - sparse=0.8
-  - toolz=0.10
->>>>>>> 13a2695b
   - typing_extensions=3.7
   - zarr=2.5
   - pip:
